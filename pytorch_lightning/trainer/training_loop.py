# Copyright The PyTorch Lightning team.
#
# Licensed under the Apache License, Version 2.0 (the "License");
# you may not use this file except in compliance with the License.
# You may obtain a copy of the License at
#
#     http://www.apache.org/licenses/LICENSE-2.0
#
# Unless required by applicable law or agreed to in writing, software
# distributed under the License is distributed on an "AS IS" BASIS,
# WITHOUT WARRANTIES OR CONDITIONS OF ANY KIND, either express or implied.
# See the License for the specific language governing permissions and
# limitations under the License.

from copy import copy, deepcopy

import numpy as np
import torch
import torch.distributed as torch_distrib

from pytorch_lightning.callbacks import ModelCheckpoint
from pytorch_lightning.core.lightning import LightningModule
from pytorch_lightning.core.memory import ModelSummary
from pytorch_lightning.core.step_result import EvalResult, Result
from pytorch_lightning.trainer.states import TrainerState
from pytorch_lightning.trainer.supporters import TensorRunningAccum, Accumulator
from pytorch_lightning.trainer.connectors.logger_connector import CacheInternalMetrics
from pytorch_lightning.utilities import parsing, AMPType
from pytorch_lightning.utilities.distributed import rank_zero_info, rank_zero_warn
from pytorch_lightning.utilities.exceptions import MisconfigurationException
from pytorch_lightning.utilities.memory import recursive_detach
from pytorch_lightning.utilities.model_utils import is_overridden
from pytorch_lightning.utilities.parsing import AttributeDict
from pytorch_lightning.utilities.warning_utils import WarningCache


class TrainLoop:
    def __init__(self, trainer):
        self.trainer = trainer
        self.early_stopping_accumulator = None
        self.checkpoint_accumulator = None
        self.accumulated_loss = None
        self.warning_cache = WarningCache()
        self._teardown_already_run = False
        self.running_loss = TensorRunningAccum(window_length=20)
        self.automatic_optimization = True
        self._curr_step_result = None
        self._cur_grad_norm_dict = None

    def on_trainer_init(
        self, max_epochs, min_epochs, max_steps, min_steps, num_sanity_val_steps, automatic_optimization
    ):
        self.trainer.global_step = 0
        self.trainer.current_epoch = 0
        self.trainer.interrupted = False
        self.trainer.should_stop = False
        self.trainer._state = TrainerState.INITIALIZING

        self.trainer.total_batch_idx = 0
        self.trainer.batch_idx = 0
        self.trainer.num_training_batches = 0
        self.trainer.train_dataloader = None
        self.automatic_optimization = automatic_optimization

        self.trainer.max_epochs = max_epochs
        self.trainer.min_epochs = min_epochs
        self.trainer.max_steps = max_steps
        self.trainer.min_steps = min_steps

        if num_sanity_val_steps == -1:
            self.trainer.num_sanity_val_steps = float("inf")
        else:
            self.trainer.num_sanity_val_steps = num_sanity_val_steps

    @property
    def num_optimizers(self):
        num_optimizers = len(self.get_optimizers_iterable())
        return num_optimizers

    def on_train_start(self):
        # clear cache before training
        if self.trainer.on_gpu and self.trainer.root_gpu is not None:
            # use context because of:
            # https://discuss.pytorch.org/t/out-of-memory-when-i-use-torch-cuda-empty-cache/57898
            with torch.cuda.device(f"cuda:{self.trainer.root_gpu}"):
                torch.cuda.empty_cache()

        # hook
        model_ref = self.trainer.get_model()
        model_ref._results = Result()
        self.trainer.logger_connector.cached_metrics("train").reset()
        self.trainer.call_hook('on_train_start')

    def setup_fit(self, model, train_dataloader, val_dataloaders, datamodule):
        # bind logger and other properties
        self.trainer.model_connector.copy_trainer_model_properties(model)

        # clean hparams
        if hasattr(model, "hparams"):
            parsing.clean_namespace(model.hparams)

        # links data to the trainer
        self.trainer.data_connector.attach_data(model, train_dataloader, val_dataloaders, datamodule)

        # check that model is configured correctly
        self.trainer.config_validator.verify_loop_configurations(model)

    def setup_training(self, model: LightningModule):
        """Sanity check a few things before starting actual training.

        Args:
            model: The model to run sanity test on.
        """
        # --------------------------
        # Setup??
        # --------------------------
        ref_model = model
        if self.trainer.data_parallel:
            ref_model = model.module

        # set the ranks and devices
        self.trainer.accelerator_backend.dist.rank = self.trainer.global_rank
        self.trainer.accelerator_backend.dist.device = ref_model.device

        # give model convenience properties
        ref_model.trainer = self.trainer

        # set local properties on the model
        self.trainer.model_connector.copy_trainer_model_properties(ref_model)

        # init amp. Must be done here instead of __init__ to allow ddp to work
        if self.trainer.amp_backend == AMPType.NATIVE and self.trainer.precision == 16 and not self.trainer.use_tpu:
            self.trainer.scaler = torch.cuda.amp.GradScaler()

        # log hyper-parameters
        if self.trainer.logger is not None:
            # save exp to get started (this is where the first experiment logs are written)
            self.trainer.logger.log_hyperparams(ref_model.hparams_initial)
            self.trainer.logger.log_graph(ref_model)
            self.trainer.logger.save()

        # wait for all to join if on distributed
        self.trainer.accelerator_backend.barrier("setup_training")

        # register auto-resubmit when on SLURM
        self.trainer.slurm_connector.register_slurm_signal_handlers()

        # --------------------------
        # Pre-train
        # --------------------------
        # on pretrain routine start
        self.trainer.on_pretrain_routine_start(ref_model)
        if self.trainer.is_function_implemented("on_pretrain_routine_start"):
            ref_model.on_pretrain_routine_start()

        # print model summary
        if self.trainer.is_global_zero and self.trainer.weights_summary is not None and not self.trainer.testing:
            if self.trainer.weights_summary in ModelSummary.MODES:
                ref_model.summarize(mode=self.trainer.weights_summary)
            else:
                raise MisconfigurationException("weights_summary can be None, " + ", ".join(ModelSummary.MODES))

        # track model now.
        # if cluster resets state, the model will update with the saved weights
        self.trainer.model = model

        # restore training and model before hpc is called
        self.trainer.checkpoint_connector.restore_weights(model)

        # on pretrain routine end
        self.trainer.on_pretrain_routine_end(ref_model)
        if self.trainer.is_function_implemented("on_pretrain_routine_end"):
            ref_model.on_pretrain_routine_end()

    def on_train_end(self):
        if self._teardown_already_run:
            return

        self._teardown_already_run = True

        # trigger checkpoint check. need to temporarily decrease the global step to avoid saving duplicates
        # when a checkpoint was saved at the last step
        self.trainer.global_step -= 1
        self.check_checkpoint_callback(should_save=True, is_last=True)
        self.trainer.global_step += 1

        # hook
        self.trainer.call_hook("on_train_end")

        # kill loggers
        if self.trainer.logger is not None:
            self.trainer.logger.finalize("success")

        # summarize profile results
        if self.trainer.global_rank == 0:
            self.trainer.profiler.describe()

        # give accelerators a chance to finish
        self.trainer.accelerator_backend.on_train_end()

        # clear mem
        if self.trainer.on_gpu:
            model = self.trainer.get_model()
            model.cpu()
            torch.cuda.empty_cache()

    def check_checkpoint_callback(self, should_save, is_last=False):
        # TODO bake this logic into the checkpoint callback
        if should_save:
            checkpoint_callbacks = [c for c in self.trainer.callbacks if isinstance(c, ModelCheckpoint)]
            if is_last and any(c.save_last for c in checkpoint_callbacks):
                rank_zero_info("Saving latest checkpoint...")
            model = self.trainer.get_model()
            [c.on_validation_end(self.trainer, model) for c in checkpoint_callbacks]

    def on_train_epoch_start(self, epoch):

        # update training progress in trainer
        self.trainer.current_epoch = epoch

        model = self.trainer.get_model()

        # reset train dataloader
        if self.trainer.reload_dataloaders_every_epoch:
            self.trainer.reset_train_dataloader(model)

        # set seed for distributed sampler (enables shuffling for each epoch)
        try:
            self.trainer.train_dataloader.sampler.set_epoch(epoch)
        except Exception:
            pass

        # changing gradient according accumulation_scheduler
        self.trainer.accumulation_scheduler.on_epoch_start(self.trainer, self.trainer.get_model())

        # stores accumulated grad fractions per batch
        self.accumulated_loss = TensorRunningAccum(window_length=self.trainer.accumulate_grad_batches)

        # structured result accumulators for callbacks
        self.early_stopping_accumulator = Accumulator()
        self.checkpoint_accumulator = Accumulator()

        # hook
        self.trainer.call_hook('on_epoch_start')
        self.trainer.call_hook('on_train_epoch_start')
        self.trainer.logger_connector.cached_metrics("train").update(self.trainer, "before_on_batch_start")

    def on_train_batch_end(self, batch_output, epoch_output, epoch_end_outputs, batch, batch_idx, dataloader_idx):
        # hook
        model_ref = self.trainer.get_model()
        model_ref._results = Result()
        self.trainer.call_hook('on_batch_end')
        self.trainer.call_hook('on_train_batch_end', epoch_end_outputs, batch, batch_idx, dataloader_idx)

        # figure out what to track for epoch end
        self.track_epoch_end_reduce_metrics(epoch_output, epoch_end_outputs)

        batch_pbar_metrics = model_ref._results.get_batch_pbar_metrics()
        if len(batch_pbar_metrics) > 0:
            self.trainer.logger_connector.add_progress_bar_metrics(batch_pbar_metrics)

    def reset_train_val_dataloaders(self, model):
        if not self.trainer.reload_dataloaders_every_epoch:
            self.trainer.reset_train_dataloader(model)

        if self.trainer.val_dataloaders is None and not self.trainer.reload_dataloaders_every_epoch:
            self.trainer.reset_val_dataloader(model)

    def _extend_epoch_end_outputs(self, opt_outputs):
        """
        This function extend `opt_outputs` from `epoch_end_outputs` with any extra `epoch_log_metrics`
        from 'on_batch_end' or 'on_train_batch_end' hooks.
        """
        model_ref = self.trainer.get_model()
        valid_keys = model_ref._results.epoch_log_metrics
        for opt_output in opt_outputs:
            if isinstance(opt_output, dict):
                opt_output.update(valid_keys)

                _internal = {k: v for k, v in model_ref._results["meta"]["_internal"].items() if k in valid_keys}
                meta = {k: v for k, v in model_ref._results["meta"].items() if k in valid_keys}

                opt_output["meta"]["_internal"].update(_internal)
                opt_output["meta"].update(meta)

    def track_epoch_end_reduce_metrics(self, epoch_output, epoch_end_outputs):
        # track the outputs to reduce at the end of the epoch
        for opt_idx, opt_outputs in enumerate(epoch_end_outputs):
            # with 1 step (no tbptt) don't use a sequence at epoch end
            if isinstance(opt_outputs, list) and len(opt_outputs) == 1 and not isinstance(opt_outputs[0], Result):
                opt_outputs = opt_outputs[0]
            self._extend_epoch_end_outputs(opt_outputs)
            epoch_output[opt_idx].append(opt_outputs)

    def get_optimizers_iterable(self):
        """
        Generates an iterable with (idx, optimizer) for each optimizer.
        """
        if not self.trainer.optimizer_frequencies:
            # call training_step once per optimizer
            return list(enumerate(self.trainer.optimizers))

        optimizer_freq_cumsum = np.cumsum(self.trainer.optimizer_frequencies)
        optimizers_loop_length = optimizer_freq_cumsum[-1]
        current_place_in_loop = self.trainer.total_batch_idx % optimizers_loop_length

        # find optimzier index by looking for the first {item > current_place} in the cumsum list
        opt_idx = np.argmax(optimizer_freq_cumsum > current_place_in_loop)
        return [[opt_idx, self.trainer.optimizers[opt_idx]]]

    def on_after_backward(self, training_step_output, batch_idx, untouched_loss):
        is_result_obj = isinstance(training_step_output, Result)

        if is_result_obj:
            training_step_output.detach()
        else:
            training_step_output.batch_loss = training_step_output.batch_loss.detach()

        # insert after step hook
        self.trainer.call_hook("on_after_backward")

        # when in dev debugging track the losses
        self.trainer.dev_debugger.track_train_loss_history(batch_idx, untouched_loss.detach())

    def training_step(self, split_batch, batch_idx, opt_idx, hiddens):
        # give the PL module a result for logging
        model = self.trainer.get_model()
        model._current_fx_name = 'training_step'

        with self.trainer.profiler.profile("model_forward"):
            args = self.build_train_args(split_batch, batch_idx, opt_idx, hiddens)
            training_step_output = self.trainer.accelerator_backend.training_step(args)
            training_step_output = self.trainer.call_hook("training_step_end", training_step_output)

            training_step_output_for_epoch_end, training_step_output = self._process_training_step_output(
                training_step_output, split_batch
            )
            is_result_obj = isinstance(training_step_output, Result)

            if training_step_output_for_epoch_end is None:
                return None

        # enable empty loss when using manual opt
        closure_loss = None
        untouched_loss = None

        if self.trainer.train_loop.automatic_optimization:
            # accumulate loss
            # (if accumulate_grad_batches = 1 no effect)
            if is_result_obj:
                closure_loss = training_step_output.minimize
            else:
                closure_loss = training_step_output.batch_loss

            closure_loss = closure_loss / self.trainer.accumulate_grad_batches

            # the loss will get scaled for amp. avoid any modifications to it
            untouched_loss = closure_loss.detach().clone()

        # result
        result = AttributeDict(
            closure_loss=closure_loss,
            loss=untouched_loss,
            training_step_output=training_step_output,
            training_step_output_for_epoch_end=training_step_output_for_epoch_end,
            hiddens=training_step_output.hiddens,
        )
        return result

    def _process_training_step_output(self, training_step_output, split_batch):
        training_step_output_for_epoch_end = training_step_output

        # enable validation_step return None
        if training_step_output_for_epoch_end is None:
            return None, None

        # -----------------------------------------
        # process result return (DEPRECATE in 1.0)
        # -----------------------------------------
        if isinstance(training_step_output, Result):
            training_step_output_for_epoch_end = self._process_result(training_step_output, split_batch)
            return training_step_output_for_epoch_end, training_step_output

        # -----------------------------------------
        # process hybrid (1.0)
        # -----------------------------------------
        # no need for these checks in 1.0.0
        # TODO: remove checks in 1.0.0
        is_tensor = isinstance(training_step_output_for_epoch_end, torch.Tensor)
        is_1_0_output = is_tensor or ("log" not in training_step_output and "progress_bar" not in training_step_output)
        if is_1_0_output:
            return self._process_training_step_output_1_0(training_step_output, split_batch)

        # -----------------------------------------
        # process old dict (deprecate 1.0)
        # -----------------------------------------
        training_step_output = self.trainer.process_dict_result(training_step_output, train=True)

        training_step_output = AttributeDict(
            batch_loss=training_step_output[0],
            pbar_on_batch_end=training_step_output[1],
            log_metrics=training_step_output[2],
            callback_metrics=training_step_output[3],
            hiddens=training_step_output[4],
        )
        # if the user decides to finally reduce things in epoch_end, save raw output without graphs
        if isinstance(training_step_output_for_epoch_end, torch.Tensor):
            training_step_output_for_epoch_end = training_step_output_for_epoch_end.detach()
        else:
            training_step_output_for_epoch_end = recursive_detach(training_step_output_for_epoch_end)

        return training_step_output_for_epoch_end, training_step_output

    def _process_training_step_output_1_0(self, training_step_output, split_batch):
        model_ref = self.trainer.get_model()
        result = model_ref._results

        loss = None
        hiddens = None

        # handle dict return
        if isinstance(training_step_output, dict):
            loss = training_step_output.pop("loss", None)
            hiddens = training_step_output.pop("hiddens", None)
            result["extra"] = training_step_output

        # handle scalar return
        elif isinstance(training_step_output, torch.Tensor):
            loss = training_step_output
            result["extra"] = {}

        # map to results under the hood
        result.minimize = loss
        result.hiddens = hiddens

        # track batch for manual reduction with result
        result.track_batch_size(len(split_batch))

        # track metrics without grads for epoch reduction
        training_step_output_for_epoch_end = copy(result)
        training_step_output_for_epoch_end.detach()

        # what flows back into the system
        training_step_output = result

        return training_step_output_for_epoch_end, training_step_output

    def _process_result(self, training_step_output, split_batch):
        training_step_output.track_batch_size(len(split_batch))
        m = """
        TrainResult and EvalResult were deprecated in 0.9.1 and support will drop in 1.0.0.
        Use self.log and .write from the LightningModule to log metrics and write predictions.
        training_step can now only return a scalar (for the loss) or a dictionary with anything you want.

        Option 1:
        return loss

        Option 2:
        return {'loss': loss, 'anything_else': ...}

        Option 3:
        return {'loss': loss, 'hiddens': hiddens, 'anything_else': ...}
            """
        rank_zero_warn(m)

        # don't allow EvalResult in the training_step
        if isinstance(training_step_output, EvalResult):
            raise MisconfigurationException(
                "training_step cannot return EvalResult, " "use a dict or TrainResult instead"
            )

        training_step_output_for_epoch_end = copy(training_step_output)
        training_step_output_for_epoch_end.detach()

        return training_step_output_for_epoch_end

    def optimizer_step(self, optimizer, opt_idx, batch_idx, train_step_and_backward_closure):
        with self.trainer.profiler.profile("optimizer_step"):
            # optimizer step lightningModule hook
            self.trainer.accelerator_backend.optimizer_step(
                optimizer, batch_idx, opt_idx, train_step_and_backward_closure
            )

    def on_before_zero_grad(self, optimizer):
        model = self.trainer.get_model()
        model.on_before_zero_grad(optimizer)

    def optimizer_zero_grad(self, batch_idx, optimizer, opt_idx):
        self.trainer.accelerator_backend.optimizer_zero_grad(batch_idx, optimizer, opt_idx)

    def track_and_norm_grad(self, optimizer):
        # track gradient norms
        grad_norm_dic = self._track_gradient_norm()

        # clip gradients
        self.trainer.accelerator_backend.clip_gradients(optimizer)
        self._cur_grad_norm_dict = grad_norm_dic

    def _track_gradient_norm(self):
        grad_norm_dict = {}
        if (self.trainer.global_step + 1) % self.trainer.log_every_n_steps == 0:
            if float(self.trainer.track_grad_norm) > 0:
                model = self.trainer.get_model()
                grad_norm_dict = model.grad_norm(self.trainer.track_grad_norm)
        return grad_norm_dict

    def log_training_step_metrics(self, opt_closure_result, batch_callback_metrics, batch_log_metrics):
        # track callback metrics
        callback_metrics = opt_closure_result.training_step_output.callback_metrics

        # decide which metrics to log (results vs dict return)
        using_results_obj = isinstance(opt_closure_result.training_step_output, Result)
        if using_results_obj:
            metrics_to_log = opt_closure_result.training_step_output.get_batch_log_metrics(
                include_forked_originals=False
            )
            step_pbar_metrics = opt_closure_result.training_step_output.get_batch_pbar_metrics(
                include_forked_originals=False
            )
            forked_metrics = opt_closure_result.training_step_output.get_forked_metrics()
            callback_metrics.update(forked_metrics)
        else:
            metrics_to_log = opt_closure_result.training_step_output.log_metrics
            step_pbar_metrics = opt_closure_result.training_step_output.pbar_on_batch_end

        # track batch log metrics
        batch_log_metrics.append(metrics_to_log)

        # add initially computed step metrics.
        cache_internal_batch_pbar_metrics = self.trainer.logger_connector.cached_metrics("train").get_as_dict(
            "before_on_batch_start", "batch_pbar_metrics")
        if len(cache_internal_batch_pbar_metrics) > 0:
            self.trainer.logger_connector.add_progress_bar_metrics(cache_internal_batch_pbar_metrics)
            self.trainer.logger_connector.callback_metrics.update(cache_internal_batch_pbar_metrics)

        # track progress bar metrics
        if len(step_pbar_metrics) > 0:
            self.trainer.logger_connector.add_progress_bar_metrics(step_pbar_metrics)
            self.trainer.logger_connector.callback_metrics.update(step_pbar_metrics)

        batch_callback_metrics.append(callback_metrics)

    def process_hiddens(self, opt_closure_result):
        hiddens = opt_closure_result.hiddens
        if isinstance(opt_closure_result.training_step_output, Result):
            opt_closure_result.training_step_output_for_epoch_end.drop_hiddens()
        return hiddens

    def tbptt_split_batch(self, batch):
        splits = [batch]
        if self.trainer.truncated_bptt_steps is not None:
            model_ref = self.trainer.get_model()
            with self.trainer.profiler.profile("tbptt_split_batch"):
                splits = model_ref.tbptt_split_batch(batch, self.trainer.truncated_bptt_steps)
        return splits

    def run_training_epoch(self):

        # get model
        model = self.trainer.get_model()

        # modify dataloader if needed (ddp, etc...)
        train_dataloader = self.trainer.accelerator_backend.process_dataloader(self.trainer.train_dataloader)

        # track epoch output
        epoch_output = [[] for _ in range(self.num_optimizers)]

        # enable profiling for the dataloader
        train_dataloader = self.trainer.data_connector.get_profiled_train_dataloader(train_dataloader)
        dataloader_idx = 0
        should_check_val = False
        for batch_idx, (batch, is_last_batch) in train_dataloader:

            self.trainer.batch_idx = batch_idx

            # ------------------------------------
            # TRAINING_STEP + TRAINING_STEP_END
            # ------------------------------------
            batch_output = self.run_training_batch(batch, batch_idx, dataloader_idx)

            # when returning -1 from train_step, we end epoch early
            if batch_output.signal == -1:
                break

            # only track outputs when user implements training_epoch_end
            # otherwise we will build up unnecessary memory
            epoch_end_outputs = self.process_train_step_outputs(
                batch_output.training_step_output_for_epoch_end,
                self.early_stopping_accumulator,
                self.checkpoint_accumulator,
            )

            # hook
            # TODO: add outputs to batches
            self.on_train_batch_end(batch_output, epoch_output, epoch_end_outputs, batch, batch_idx, dataloader_idx)

            # -----------------------------------------
            # SAVE METRICS TO LOGGERS
            # -----------------------------------------
            self.trainer.logger_connector.log_train_step_metrics(batch_output)

            # -----------------------------------------
            # VALIDATE IF NEEDED + CHECKPOINT CALLBACK
            # -----------------------------------------
            should_check_val = self.should_check_val_fx(batch_idx, is_last_batch)
            if should_check_val:
                self.trainer.run_evaluation(test_mode=False)

            # -----------------------------------------
            # SAVE LOGGERS (ie: Tensorboard, etc...)
            # -----------------------------------------
            self.save_loggers_on_train_batch_end()

            # update LR schedulers
            monitor_metrics = deepcopy(self.trainer.logger_connector.callback_metrics)
            monitor_metrics.update(batch_output.batch_log_metrics)
            self.update_train_loop_lr_schedulers(monitor_metrics=monitor_metrics)

            # max steps reached, end training
            if self.trainer.max_steps is not None and self.trainer.max_steps == self.trainer.global_step + 1:
                accumulation_done = self._accumulated_batches_reached()
                # Ensure accumulation across batches has completed before breaking loop
                if accumulation_done:
                    break

            # end epoch early
            # stop when the flag is changed or we've gone past the amount
            # requested in the batches
            if self.trainer.should_stop:
                break

            self.trainer.total_batch_idx += 1

            # stop epoch if we limited the number of training batches
            if batch_idx + 1 >= self.trainer.num_training_batches:
                break

            # progress global step according to grads progress
            self.increment_accumulated_grad_global_step()

<<<<<<< HEAD
=======
            self.trainer.checkpoint_connector.has_trained = True

        # log epoch metrics
        self.trainer.logger_connector.log_train_epoch_end_metrics(
            epoch_output, self.checkpoint_accumulator, self.early_stopping_accumulator, self.num_optimizers
        )

>>>>>>> 3abfec89
        # hook
        self.trainer.logger_connector.on_train_epoch_end(epoch_output)

        # epoch end hook
        self.run_on_epoch_end_hook(epoch_output)

        # log epoch metrics
        self.trainer.logger_connector.log_train_epoch_end_metrics(
            epoch_output,
            self.checkpoint_accumulator,
            self.early_stopping_accumulator,
            self.num_optimizers
        )

        # when no val loop is present or fast-dev-run still need to call checkpoints
        self.check_checkpoint_callback(not (should_check_val or is_overridden('validation_step', model)))

        # increment the global step once
        # progress global step according to grads progress
        self.increment_accumulated_grad_global_step()

    def _update_logger_connector_progress_bar_metrics(self):
        model = self.trainer.get_model()

        # set batch_pbar_metrics cached from "on_train_start" to "on_train_epoch_start"
        cache_internal_batch_pbar_metrics = self.trainer.logger_connector.cached_metrics("train").get_as_dict(
            "before_on_batch_start", "batch_pbar_metrics")
        if len(cache_internal_batch_pbar_metrics) > 0:
            self.trainer.logger_connector.add_progress_bar_metrics(cache_internal_batch_pbar_metrics)

        # set epoch_pbar_metrics cached from "on_train_start" to "on_train_epoch_start"
        cache_internal_epoch_pbar_metrics = self.trainer.logger_connector.cached_metrics("train").get_as_dict(
            "before_on_batch_start", "epoch_pbar_metrics")
        if len(cache_internal_epoch_pbar_metrics) > 0:
            self.trainer.logger_connector.add_progress_bar_metrics(cache_internal_epoch_pbar_metrics)

        # set batch_pbar_metrics cached from "on_batch_start" to "on_train_batch_start"
        batch_pbar_metrics = model._results.batch_pbar_metrics
        if len(batch_pbar_metrics) > 0:
            self.trainer.logger_connector.add_progress_bar_metrics(batch_pbar_metrics)

    def run_training_batch(self, batch, batch_idx, dataloader_idx):

        # reset results
        model = self.trainer.get_model()
        model._results = Result()

        # track grad norms
        grad_norm_dic = {}

        # track all metrics for callbacks
        batch_callback_metrics = []

        # bookkeeping
        using_results_obj = False
        self.trainer.hiddens = None

        # track all outputs across time and num of optimizers
        batch_outputs = [[] for _ in range(len(self.get_optimizers_iterable()))]

        if batch is None:
            return AttributeDict(signal=0, grad_norm_dic=grad_norm_dic)

        # hook
        response = self.trainer.call_hook("on_batch_start")
        if response == -1:
            return AttributeDict(signal=-1, grad_norm_dic=grad_norm_dic)

        # hook
        response = self.trainer.call_hook("on_train_batch_start", batch, batch_idx, dataloader_idx)
        if response == -1:
            return AttributeDict(signal=-1, grad_norm_dic=grad_norm_dic)

        # update progress bar metrics with pbar called within callback
        self._update_logger_connector_progress_bar_metrics()

        # track metrics to log
        batch_log_metrics = {}
        batch_log_metrics.update(model._results.batch_log_metrics)
        batch_log_metrics = [batch_log_metrics]
        # checks if backward or backward + optimizer step (via closure)
        accumulation_done = self._accumulated_batches_reached()
        is_final_batch = self._num_training_batches_reached()

        # lightning module hook
        splits = self.tbptt_split_batch(batch)

        for split_idx, split_batch in enumerate(splits):
            self.trainer.split_idx = split_idx

            # in manual optimization we loop over all optimizers at once
            optimizers = self.get_optimizers_iterable()
            if not self.automatic_optimization:
                optimizers = [optimizers[0]]

            # loop over optimizers
            for opt_idx, optimizer in optimizers:
                # make sure only the gradients of the current optimizer's parameters are calculated
                # in the training step to prevent dangling gradients in multiple-optimizer setup.
                if self.automatic_optimization and len(self.trainer.optimizers) > 1:
                    model = self.trainer.get_model()
                    model.toggle_optimizer(optimizer, opt_idx)

                if not (accumulation_done or is_final_batch):
                    # For gradient accumulation

                    # -------------------
                    # calculate loss (train step + train step end)
                    # -------------------
                    self.training_step_and_backward(split_batch, batch_idx, opt_idx, optimizer, self.trainer.hiddens)
                    batch_outputs = self._process_closure_result(
                        batch_callback_metrics=batch_callback_metrics,
                        batch_log_metrics=batch_log_metrics,
                        batch_outputs=batch_outputs,
                        opt_idx=opt_idx,
                    )

                # ------------------------------
                # BACKWARD PASS
                # ------------------------------
                # gradient update with accumulated gradients

                else:

                    if self.automatic_optimization:

                        def train_step_and_backward_closure():
                            result = self.training_step_and_backward(
                                split_batch,
                                batch_idx,
                                opt_idx,
                                optimizer,
                                self.trainer.hiddens
                            )
                            return None if result is None else result.loss

                        # optimizer step
                        self.optimizer_step(optimizer, opt_idx, batch_idx, train_step_and_backward_closure)

                    else:
                        self._curr_step_result = self.training_step(split_batch, batch_idx, opt_idx,
                                                                    self.trainer.hiddens)

                    if self._curr_step_result is None:
                        results = self.trainer.get_model()._results
                        batch_log_metrics.append(results.get_batch_log_metrics(include_forked_originals=False))
                        batch_log_metrics.append(self.trainer.metrics_to_scalars(results.epoch_log_metrics))

                    batch_outputs = self._process_closure_result(
                        batch_callback_metrics=batch_callback_metrics,
                        batch_log_metrics=batch_log_metrics,
                        batch_outputs=batch_outputs,
                        opt_idx=opt_idx,
                    )

                    grad_norm_dic = self._cur_grad_norm_dict
                    self._cur_grad_norm_dict = None

                    # hook
                    self.on_before_zero_grad(optimizer)

                    # clear gradients
                    self.optimizer_zero_grad(batch_idx, optimizer, opt_idx)

                    accumulated_loss = self.accumulated_loss.mean()

                    if accumulated_loss is not None:
                        # calculate running loss for display
                        self.running_loss.append(self.accumulated_loss.mean() * self.trainer.accumulate_grad_batches)

                    # reset for next set of accumulated grads
                    self.accumulated_loss.reset()

        # collapse all metrics into one dict
        batch_log_metrics = {k: v for d in batch_log_metrics for k, v in d.items()}

        # track all metrics for callbacks
        self.trainer.logger_connector.callback_metrics.update(batch_log_metrics)
        self.trainer.logger_connector.callback_metrics.update(
            {k: v for d in batch_callback_metrics for k, v in d.items() if v is not None}
        )

        result = AttributeDict(
            signal=0,
            grad_norm_dic=grad_norm_dic,
            batch_log_metrics=batch_log_metrics,
            training_step_output_for_epoch_end=batch_outputs,
        )
        return result

    def _process_closure_result(
        self, batch_callback_metrics: list, batch_log_metrics: list, batch_outputs: list, opt_idx: int
    ) -> list:
        opt_closure_result = self._curr_step_result

        if opt_closure_result is not None:

            # log metrics
            self.log_training_step_metrics(opt_closure_result, batch_callback_metrics, batch_log_metrics)

            # track hiddens
            self.trainer.hiddens = self.process_hiddens(opt_closure_result)

            # check if loss or model weights are nan
            if self.trainer.terminate_on_nan:
                self.trainer.detect_nan_tensors(opt_closure_result.loss)

            # track all the outputs across all steps
            batch_opt_idx = opt_idx if len(batch_outputs) > 1 else 0
            batch_outputs[batch_opt_idx].append(opt_closure_result.training_step_output_for_epoch_end)

            if self.automatic_optimization:
                # track total loss for logging (avoid mem leaks)
                self.accumulated_loss.append(opt_closure_result.loss)

        self._curr_step_result = None

        return batch_outputs

    def training_step_and_backward(self, split_batch, batch_idx, opt_idx, optimizer, hiddens):
        """
        wrap the forward step in a closure so second order methods work
        """
        # lightning module hook
        result = self.training_step(split_batch, batch_idx, opt_idx, hiddens)
        self._curr_step_result = result

        if result is None:
            self.warning_cache.warn("training_step returned None if it was on purpose, ignore this warning...")
            return None

        if self.trainer.train_loop.automatic_optimization:
            # backward pass
            with self.trainer.profiler.profile("model_backward"):
                self.backward(result, optimizer, opt_idx)

            # hook
            self.on_after_backward(result.training_step_output, batch_idx, result.loss)

            # check if loss or model weights are nan
            if self.trainer.terminate_on_nan:
                self.trainer.detect_nan_tensors(result.loss)

        return result

    def backward(self, result, optimizer, opt_idx, *args, **kwargs):
        self.trainer.dev_debugger.track_event("backward_call")

        # backward can be called manually in the training loop
        if isinstance(result, torch.Tensor):
            self.trainer.accelerator_backend.backward(result, optimizer, opt_idx, *args, **kwargs)
        else:
            result.closure_loss = self.trainer.accelerator_backend.backward(
                result.closure_loss, optimizer, opt_idx, *args, **kwargs
            )

    def update_train_loop_lr_schedulers(self, monitor_metrics=None):
        num_accumulated_batches_reached = self._accumulated_batches_reached()
        num_training_batches_reached = self._num_training_batches_reached()

        if num_accumulated_batches_reached or num_training_batches_reached:
            # update lr
            self.trainer.optimizer_connector.update_learning_rates(interval="step", monitor_metrics=monitor_metrics)

    def run_on_epoch_end_hook(self, epoch_output):
        # reset result + internal metris to catch epoch end logging
        model_ref = self.trainer.get_model()
        model_ref._results = Result()
        self.trainer.call_hook('on_epoch_end')
        self.trainer.call_hook('on_train_epoch_end', epoch_output)
        self.trainer.logger_connector.cached_metrics("train").update(self.trainer, "after_on_batch_end")

    def increment_accumulated_grad_global_step(self):
        num_accumulated_batches_reached = self._accumulated_batches_reached()
        num_training_batches_reached = self._num_training_batches_reached()

        # progress global step according to grads progress
        if num_accumulated_batches_reached or num_training_batches_reached:
            self.trainer.global_step += 1

    def _accumulated_batches_reached(self):
        return (self.trainer.batch_idx + 1) % self.trainer.accumulate_grad_batches == 0

    def _num_training_batches_reached(self):
        return (self.trainer.batch_idx + 1) == self.trainer.num_training_batches

    def should_check_val_fx(self, batch_idx, is_last_batch):
        # decide if we should run validation
        is_val_check_batch = (batch_idx + 1) % self.trainer.val_check_batch == 0
        is_val_check_epoch = (self.trainer.current_epoch + 1) % self.trainer.check_val_every_n_epoch == 0
        can_check_val = self.trainer.enable_validation and is_val_check_epoch
        should_check_val = is_val_check_batch or self.trainer.should_stop
        is_last_batch_for_infinite_dataset = is_last_batch and self.trainer.val_check_batch == float("inf")
        should_check_val = can_check_val and (should_check_val or is_last_batch_for_infinite_dataset)

        return should_check_val

    def build_train_args(self, batch, batch_idx, opt_idx, hiddens):
        # enable not needing to add opt_idx to training_step
        args = [batch, batch_idx]

        if len(self.trainer.optimizers) > 1:
            if self.trainer.has_arg("training_step", "optimizer_idx"):
                args.append(opt_idx)
            else:
                num_opts = len(self.trainer.optimizers)
                raise ValueError(
                    f"Your LightningModule defines {num_opts} optimizers but "
                    f'training_step is missing the "optimizer_idx" argument.'
                )

        # pass hiddens if using tbptt
        if self.trainer.truncated_bptt_steps is not None:
            args.append(hiddens)

        return args

    def save_loggers_on_train_batch_end(self):
        # when loggers should save to disk
        should_save_log = (
            self.trainer.global_step + 1
        ) % self.trainer.flush_logs_every_n_steps == 0 or self.trainer.should_stop
        if should_save_log or self.trainer.fast_dev_run:
            if self.trainer.is_global_zero and self.trainer.logger is not None:
                self.trainer.logger.save()

    def process_train_step_outputs(self, all_train_step_outputs, early_stopping_accumulator, checkpoint_accumulator):
        """
        Figure out what needs to be tracked/logged at the end of the epoch
        """

        # the training step outputs a list per optimizer. The list contains the outputs at each time step
        # when no TBPTT is used, then the list has 1 item per batch
        # when TBPTT IS used, then the list has n items (1 per time step)
        epoch_end_outputs = []
        for optimizer_idx_outputs in all_train_step_outputs:
            # extract one representative sample from each time step (1 if no tbptt) and 0th optimizer
            if len(optimizer_idx_outputs) == 0:
                continue

            sample_output = optimizer_idx_outputs[-1]

            # pull out callback info if available (ie: Results object)
            if isinstance(sample_output, dict) and "early_stop_on" in sample_output:
                early_stopping_accumulator.accumulate(sample_output["early_stop_on"])

            if isinstance(sample_output, dict) and "checkpoint_on" in sample_output:
                checkpoint_accumulator.accumulate(sample_output["checkpoint_on"])

            # decide if we need to reduce at the end of the epoch automatically
            auto_reduce_tng_result = isinstance(sample_output, Result) and sample_output.should_reduce_on_epoch_end

            # only track when a) it needs to be autoreduced OR b) the user wants to manually reduce on epoch end
            if is_overridden("training_epoch_end", model=self.trainer.get_model()) or auto_reduce_tng_result:
                epoch_end_outputs.append(optimizer_idx_outputs)

        return epoch_end_outputs<|MERGE_RESOLUTION|>--- conflicted
+++ resolved
@@ -638,8 +638,6 @@
             # progress global step according to grads progress
             self.increment_accumulated_grad_global_step()
 
-<<<<<<< HEAD
-=======
             self.trainer.checkpoint_connector.has_trained = True
 
         # log epoch metrics
@@ -647,7 +645,6 @@
             epoch_output, self.checkpoint_accumulator, self.early_stopping_accumulator, self.num_optimizers
         )
 
->>>>>>> 3abfec89
         # hook
         self.trainer.logger_connector.on_train_epoch_end(epoch_output)
 
