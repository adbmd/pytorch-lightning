--- conflicted
+++ resolved
@@ -643,15 +643,13 @@
             # progress global step according to grads progress
             self.increment_accumulated_grad_global_step()
 
-<<<<<<< HEAD
+            self.trainer.checkpoint_connector.has_trained = True
+
         # hook
         self.trainer.logger_connector.on_train_epoch_end(epoch_output)
 
         # epoch end hook
         self.run_on_epoch_end_hook(epoch_output)
-=======
-            self.trainer.checkpoint_connector.has_trained = True
->>>>>>> 3abfec89
 
         # log epoch metrics
         self.trainer.logger_connector.log_train_epoch_end_metrics(
