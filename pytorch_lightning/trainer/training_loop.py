# Copyright The PyTorch Lightning team.
#
# Licensed under the Apache License, Version 2.0 (the "License");
# you may not use this file except in compliance with the License.
# You may obtain a copy of the License at
#
#     http://www.apache.org/licenses/LICENSE-2.0
#
# Unless required by applicable law or agreed to in writing, software
# distributed under the License is distributed on an "AS IS" BASIS,
# WITHOUT WARRANTIES OR CONDITIONS OF ANY KIND, either express or implied.
# See the License for the specific language governing permissions and
# limitations under the License.

from copy import copy, deepcopy

import numpy as np
import torch
import torch.distributed as torch_distrib

from pytorch_lightning.callbacks import ModelCheckpoint
from pytorch_lightning.core.lightning import LightningModule
from pytorch_lightning.core.memory import ModelSummary
from pytorch_lightning.core.step_result import EvalResult, Result
from pytorch_lightning.trainer.states import TrainerState
from pytorch_lightning.trainer.supporters import TensorRunningAccum, Accumulator
from pytorch_lightning.trainer.connectors.logger_connector import CacheInternalMetrics
from pytorch_lightning.utilities import parsing, AMPType
from pytorch_lightning.utilities.distributed import rank_zero_info, rank_zero_warn
from pytorch_lightning.utilities.exceptions import MisconfigurationException
from pytorch_lightning.utilities.memory import recursive_detach
from pytorch_lightning.utilities.model_utils import is_overridden
from pytorch_lightning.utilities.parsing import AttributeDict
from pytorch_lightning.utilities.warning_utils import WarningCache


class TrainLoop:
    def __init__(self, trainer):
        self.trainer = trainer
        self.early_stopping_accumulator = None
        self.checkpoint_accumulator = None
        self.accumulated_loss = None
        self.warning_cache = WarningCache()
        self._teardown_already_run = False
        self.running_loss = TensorRunningAccum(window_length=20)
        self.automatic_optimization = True
        self._curr_step_result = None
        self._cur_grad_norm_dict = None

    def on_trainer_init(
        self, max_epochs, min_epochs, max_steps, min_steps, num_sanity_val_steps, automatic_optimization
    ):
        self.trainer.global_step = 0
        self.trainer.current_epoch = 0
        self.trainer.interrupted = False
        self.trainer.should_stop = False
        self.trainer._state = TrainerState.INITIALIZING

        self.trainer.total_batch_idx = 0
        self.trainer.batch_idx = 0
        self.trainer.num_training_batches = 0
        self.trainer.train_dataloader = None
        self.automatic_optimization = automatic_optimization

        self.trainer.max_epochs = max_epochs
        self.trainer.min_epochs = min_epochs
        self.trainer.max_steps = max_steps
        self.trainer.min_steps = min_steps

        if num_sanity_val_steps == -1:
            self.trainer.num_sanity_val_steps = float("inf")
        else:
            self.trainer.num_sanity_val_steps = num_sanity_val_steps

    @property
    def num_optimizers(self):
        num_optimizers = len(self.get_optimizers_iterable())
        return num_optimizers

    def on_train_start(self):
        # clear cache before training
        if self.trainer.on_gpu and self.trainer.root_gpu is not None:
            # use context because of:
            # https://discuss.pytorch.org/t/out-of-memory-when-i-use-torch-cuda-empty-cache/57898
            with torch.cuda.device(f"cuda:{self.trainer.root_gpu}"):
                torch.cuda.empty_cache()

        # hook
        model_ref = self.trainer.get_model()
        model_ref._results = Result()
        self.trainer.logger_connector.cached_metrics("train").reset()
        self.trainer.call_hook('on_train_start')

    def setup_fit(self, model, train_dataloader, val_dataloaders, datamodule):
        # bind logger and other properties
        self.trainer.model_connector.copy_trainer_model_properties(model)

        # clean hparams
        if hasattr(model, "hparams"):
            parsing.clean_namespace(model.hparams)

        # links data to the trainer
        self.trainer.data_connector.attach_data(model, train_dataloader, val_dataloaders, datamodule)

        # check that model is configured correctly
        self.trainer.config_validator.verify_loop_configurations(model)

    def setup_training(self, model: LightningModule):
        """Sanity check a few things before starting actual training.

        Args:
            model: The model to run sanity test on.
        """
        # --------------------------
        # Setup??
        # --------------------------
        ref_model = model
        if self.trainer.data_parallel:
            ref_model = model.module

        # set the ranks and devices
        self.trainer.accelerator_backend.dist.rank = self.trainer.global_rank
        self.trainer.accelerator_backend.dist.device = ref_model.device

        # give model convenience properties
        ref_model.trainer = self.trainer

        # set local properties on the model
        self.trainer.model_connector.copy_trainer_model_properties(ref_model)

        # init amp. Must be done here instead of __init__ to allow ddp to work
        if self.trainer.amp_backend == AMPType.NATIVE and self.trainer.precision == 16 and not self.trainer.use_tpu:
            self.trainer.scaler = torch.cuda.amp.GradScaler()

        # log hyper-parameters
        if self.trainer.logger is not None:
            # save exp to get started (this is where the first experiment logs are written)
            self.trainer.logger.log_hyperparams(ref_model.hparams_initial)
            self.trainer.logger.log_graph(ref_model)
            self.trainer.logger.save()

        # wait for all to join if on distributed
        self.trainer.accelerator_backend.barrier("setup_training")

        # register auto-resubmit when on SLURM
        self.trainer.slurm_connector.register_slurm_signal_handlers()

        # --------------------------
        # Pre-train
        # --------------------------
        # on pretrain routine start
        self.trainer.on_pretrain_routine_start(ref_model)
        if self.trainer.is_function_implemented("on_pretrain_routine_start"):
            ref_model.on_pretrain_routine_start()

        # print model summary
        if self.trainer.is_global_zero and self.trainer.weights_summary is not None and not self.trainer.testing:
            if self.trainer.weights_summary in ModelSummary.MODES:
                ref_model.summarize(mode=self.trainer.weights_summary)
            else:
                raise MisconfigurationException("weights_summary can be None, " + ", ".join(ModelSummary.MODES))

        # track model now.
        # if cluster resets state, the model will update with the saved weights
        self.trainer.model = model

        # restore training and model before hpc is called
        self.trainer.checkpoint_connector.restore_weights(model)

        # on pretrain routine end
        self.trainer.on_pretrain_routine_end(ref_model)
        if self.trainer.is_function_implemented("on_pretrain_routine_end"):
            ref_model.on_pretrain_routine_end()

    def on_train_end(self):
        if self._teardown_already_run:
            return

        self._teardown_already_run = True

        # trigger checkpoint check. need to temporarily decrease the global step to avoid saving duplicates
        # when a checkpoint was saved at the last step
        self.trainer.global_step -= 1
        self.check_checkpoint_callback(should_save=True, is_last=True)
        self.trainer.global_step += 1

        # hook
        self.trainer.call_hook("on_train_end")

        # kill loggers
        if self.trainer.logger is not None:
            self.trainer.logger.finalize("success")

        # summarize profile results
        if self.trainer.global_rank == 0:
            self.trainer.profiler.describe()

        # give accelerators a chance to finish
        self.trainer.accelerator_backend.on_train_end()

        # clear mem
        if self.trainer.on_gpu:
            model = self.trainer.get_model()
            model.cpu()
            torch.cuda.empty_cache()

    def check_checkpoint_callback(self, should_save, is_last=False):
        # TODO bake this logic into the checkpoint callback
        if should_save:
            checkpoint_callbacks = [c for c in self.trainer.callbacks if isinstance(c, ModelCheckpoint)]
            if is_last and any(c.save_last for c in checkpoint_callbacks):
                rank_zero_info("Saving latest checkpoint...")
            model = self.trainer.get_model()
            [c.on_validation_end(self.trainer, model) for c in checkpoint_callbacks]

    def on_train_epoch_start(self, epoch):

        # update training progress in trainer
        self.trainer.current_epoch = epoch

        model = self.trainer.get_model()

        # reset train dataloader
        if self.trainer.reload_dataloaders_every_epoch:
            self.trainer.reset_train_dataloader(model)

        # set seed for distributed sampler (enables shuffling for each epoch)
        try:
            self.trainer.train_dataloader.sampler.set_epoch(epoch)
        except Exception:
            pass

        # changing gradient according accumulation_scheduler
        self.trainer.accumulation_scheduler.on_epoch_start(self.trainer, self.trainer.get_model())

        # stores accumulated grad fractions per batch
        self.accumulated_loss = TensorRunningAccum(window_length=self.trainer.accumulate_grad_batches)

        # structured result accumulators for callbacks
        self.early_stopping_accumulator = Accumulator()
        self.checkpoint_accumulator = Accumulator()

        # hook
        self.trainer.call_hook('on_epoch_start')
        self.trainer.call_hook('on_train_epoch_start')
        self.trainer.logger_connector.cached_metrics("train").update(self.trainer, "before_on_batch_start")

<<<<<<< HEAD
=======

>>>>>>> 3b19cb7a
    def on_train_batch_end(self, batch_output, epoch_output, epoch_end_outputs, batch, batch_idx, dataloader_idx):
        # hook
        model_ref = self.trainer.get_model()
        model_ref._results = Result()
        self.trainer.call_hook('on_batch_end')
        self.trainer.call_hook('on_train_batch_end', epoch_end_outputs, batch, batch_idx, dataloader_idx)

        # figure out what to track for epoch end
        self.track_epoch_end_reduce_metrics(epoch_output, epoch_end_outputs)

        batch_pbar_metrics = model_ref._results.get_batch_pbar_metrics()
        if len(batch_pbar_metrics) > 0:
            self.trainer.logger_connector.add_progress_bar_metrics(batch_pbar_metrics)

    def reset_train_val_dataloaders(self, model):
        if not self.trainer.reload_dataloaders_every_epoch:
            self.trainer.reset_train_dataloader(model)

        if self.trainer.val_dataloaders is None and not self.trainer.reload_dataloaders_every_epoch:
            self.trainer.reset_val_dataloader(model)

    def _extend_epoch_end_outputs(self, opt_outputs):
        """
        This function extend `opt_outputs` from `epoch_end_outputs` with any extra `epoch_log_metrics`
        from 'on_batch_end' or 'on_train_batch_end' hooks.
        """
        model_ref = self.trainer.get_model()
        valid_keys = model_ref._results.epoch_log_metrics
        for opt_output in opt_outputs:
            if isinstance(opt_output, dict):
                opt_output.update(valid_keys)

                _internal = {k: v for k, v in model_ref._results["meta"]["_internal"].items() if k in valid_keys}
                meta = {k: v for k, v in model_ref._results["meta"].items() if k in valid_keys}

                opt_output["meta"]["_internal"].update(_internal)
                opt_output["meta"].update(meta)

    def track_epoch_end_reduce_metrics(self, epoch_output, epoch_end_outputs):
        # track the outputs to reduce at the end of the epoch
        for opt_idx, opt_outputs in enumerate(epoch_end_outputs):
            # with 1 step (no tbptt) don't use a sequence at epoch end
            if isinstance(opt_outputs, list) and len(opt_outputs) == 1 and not isinstance(opt_outputs[0], Result):
                opt_outputs = opt_outputs[0]
            self._extend_epoch_end_outputs(opt_outputs)
            epoch_output[opt_idx].append(opt_outputs)

    def get_optimizers_iterable(self):
        """
        Generates an iterable with (idx, optimizer) for each optimizer.
        """
        if not self.trainer.optimizer_frequencies:
            # call training_step once per optimizer
            return list(enumerate(self.trainer.optimizers))

        optimizer_freq_cumsum = np.cumsum(self.trainer.optimizer_frequencies)
        optimizers_loop_length = optimizer_freq_cumsum[-1]
        current_place_in_loop = self.trainer.total_batch_idx % optimizers_loop_length

        # find optimzier index by looking for the first {item > current_place} in the cumsum list
        opt_idx = np.argmax(optimizer_freq_cumsum > current_place_in_loop)
        return [[opt_idx, self.trainer.optimizers[opt_idx]]]

    def on_after_backward(self, training_step_output, batch_idx, untouched_loss):
        is_result_obj = isinstance(training_step_output, Result)

        if is_result_obj:
            training_step_output.detach()
        else:
            training_step_output.batch_loss = training_step_output.batch_loss.detach()

        # insert after step hook
        self.trainer.call_hook("on_after_backward")

        # when in dev debugging track the losses
        self.trainer.dev_debugger.track_train_loss_history(batch_idx, untouched_loss.detach())

    def training_step(self, split_batch, batch_idx, opt_idx, hiddens):
        # give the PL module a result for logging
        model = self.trainer.get_model()
        model._current_fx_name = 'training_step'

        with self.trainer.profiler.profile("model_forward"):
            args = self.build_train_args(split_batch, batch_idx, opt_idx, hiddens)
            training_step_output = self.trainer.accelerator_backend.training_step(args)
            training_step_output = self.trainer.call_hook("training_step_end", training_step_output)

            training_step_output_for_epoch_end, training_step_output = self._process_training_step_output(
                training_step_output, split_batch
            )
            is_result_obj = isinstance(training_step_output, Result)

            if training_step_output_for_epoch_end is None:
                return None

        # enable empty loss when using manual opt
        closure_loss = None
        untouched_loss = None

        if self.trainer.train_loop.automatic_optimization:
            # accumulate loss
            # (if accumulate_grad_batches = 1 no effect)
            if is_result_obj:
                closure_loss = training_step_output.minimize
            else:
                closure_loss = training_step_output.batch_loss

            closure_loss = closure_loss / self.trainer.accumulate_grad_batches

            # the loss will get scaled for amp. avoid any modifications to it
            untouched_loss = closure_loss.detach().clone()

        # result
        result = AttributeDict(
            closure_loss=closure_loss,
            loss=untouched_loss,
            training_step_output=training_step_output,
            training_step_output_for_epoch_end=training_step_output_for_epoch_end,
            hiddens=training_step_output.hiddens,
        )
        return result

    def _process_training_step_output(self, training_step_output, split_batch):
        training_step_output_for_epoch_end = training_step_output

        # enable validation_step return None
        if training_step_output_for_epoch_end is None:
            return None, None

        # -----------------------------------------
        # process result return (DEPRECATE in 1.0)
        # -----------------------------------------
        if isinstance(training_step_output, Result):
            training_step_output_for_epoch_end = self._process_result(training_step_output, split_batch)
            return training_step_output_for_epoch_end, training_step_output

        # -----------------------------------------
        # process hybrid (1.0)
        # -----------------------------------------
        # no need for these checks in 1.0.0
        # TODO: remove checks in 1.0.0
        is_tensor = isinstance(training_step_output_for_epoch_end, torch.Tensor)
        is_1_0_output = is_tensor or ("log" not in training_step_output and "progress_bar" not in training_step_output)
        if is_1_0_output:
            return self._process_training_step_output_1_0(training_step_output, split_batch)

        # -----------------------------------------
        # process old dict (deprecate 1.0)
        # -----------------------------------------
        training_step_output = self.trainer.process_dict_result(training_step_output, train=True)

        training_step_output = AttributeDict(
            batch_loss=training_step_output[0],
            pbar_on_batch_end=training_step_output[1],
            log_metrics=training_step_output[2],
            callback_metrics=training_step_output[3],
            hiddens=training_step_output[4],
        )
        # if the user decides to finally reduce things in epoch_end, save raw output without graphs
        if isinstance(training_step_output_for_epoch_end, torch.Tensor):
            training_step_output_for_epoch_end = training_step_output_for_epoch_end.detach()
        else:
            training_step_output_for_epoch_end = recursive_detach(training_step_output_for_epoch_end)

        return training_step_output_for_epoch_end, training_step_output

    def _process_training_step_output_1_0(self, training_step_output, split_batch):
        model_ref = self.trainer.get_model()
        result = model_ref._results

        loss = None
        hiddens = None

        # handle dict return
        if isinstance(training_step_output, dict):
            loss = training_step_output.pop("loss", None)
            hiddens = training_step_output.pop("hiddens", None)
            result["extra"] = training_step_output

            if loss is None:
                func_name = "training_step_end" if is_overridden('training_step_end', model_ref) else "training_step"
                m = f'The key `loss` should be present within {func_name} output. Existing keys: {[*training_step_output]}'
                raise MisconfigurationException(m)

<<<<<<< HEAD
            if loss is None:
                func_name = "training_step_end" if is_overridden('training_step_end', model_ref) else "training_step"
                m = f'The key `loss` should be present within {func_name} output. Existing keys: {[*training_step_output]}'
                raise MisconfigurationException(m)

=======
>>>>>>> 3b19cb7a
        # handle scalar return
        elif isinstance(training_step_output, torch.Tensor):
            loss = training_step_output
            result["extra"] = {}

        # map to results under the hood
        result.minimize = loss
        result.hiddens = hiddens

        # track batch for manual reduction with result
        result.track_batch_size(len(split_batch))

        # track metrics without grads for epoch reduction
        training_step_output_for_epoch_end = copy(result)
        training_step_output_for_epoch_end.detach()

        # what flows back into the system
        training_step_output = result

        return training_step_output_for_epoch_end, training_step_output

    def _process_result(self, training_step_output, split_batch):
        training_step_output.track_batch_size(len(split_batch))
        m = """
        TrainResult and EvalResult were deprecated in 0.9.1 and support will drop in 1.0.0.
        Use self.log and .write from the LightningModule to log metrics and write predictions.
        training_step can now only return a scalar (for the loss) or a dictionary with anything you want.

        Option 1:
        return loss

        Option 2:
        return {'loss': loss, 'anything_else': ...}

        Option 3:
        return {'loss': loss, 'hiddens': hiddens, 'anything_else': ...}
            """
        rank_zero_warn(m)

        # don't allow EvalResult in the training_step
        if isinstance(training_step_output, EvalResult):
            raise MisconfigurationException(
                "training_step cannot return EvalResult, " "use a dict or TrainResult instead"
            )

        training_step_output_for_epoch_end = copy(training_step_output)
        training_step_output_for_epoch_end.detach()

        return training_step_output_for_epoch_end

    def optimizer_step(self, optimizer, opt_idx, batch_idx, train_step_and_backward_closure):
        with self.trainer.profiler.profile("optimizer_step"):
            # optimizer step lightningModule hook
            self.trainer.accelerator_backend.optimizer_step(
                optimizer, batch_idx, opt_idx, train_step_and_backward_closure
            )

    def on_before_zero_grad(self, optimizer):
        model = self.trainer.get_model()
        model.on_before_zero_grad(optimizer)

    def optimizer_zero_grad(self, batch_idx, optimizer, opt_idx):
        self.trainer.accelerator_backend.optimizer_zero_grad(batch_idx, optimizer, opt_idx)

    def track_and_norm_grad(self, optimizer):
        # track gradient norms
        grad_norm_dic = self._track_gradient_norm()

        # clip gradients
        self.trainer.accelerator_backend.clip_gradients(optimizer)
        self._cur_grad_norm_dict = grad_norm_dic

    def _track_gradient_norm(self):
        grad_norm_dict = {}
        if (self.trainer.global_step + 1) % self.trainer.log_every_n_steps == 0:
            if float(self.trainer.track_grad_norm) > 0:
                model = self.trainer.get_model()
                grad_norm_dict = model.grad_norm(self.trainer.track_grad_norm)
        return grad_norm_dict

    def log_training_step_metrics(self, opt_closure_result, batch_callback_metrics, batch_log_metrics):
        # track callback metrics
        callback_metrics = opt_closure_result.training_step_output.callback_metrics

        # decide which metrics to log (results vs dict return)
        using_results_obj = isinstance(opt_closure_result.training_step_output, Result)
        if using_results_obj:
            metrics_to_log = opt_closure_result.training_step_output.get_batch_log_metrics(
                include_forked_originals=False
            )
            step_pbar_metrics = opt_closure_result.training_step_output.get_batch_pbar_metrics(
                include_forked_originals=False
            )
            forked_metrics = opt_closure_result.training_step_output.get_forked_metrics()
            callback_metrics.update(forked_metrics)
        else:
            metrics_to_log = opt_closure_result.training_step_output.log_metrics
            step_pbar_metrics = opt_closure_result.training_step_output.pbar_on_batch_end

        # track batch log metrics
        batch_log_metrics.append(metrics_to_log)

        # add initially computed step metrics.
        cache_internal_batch_pbar_metrics = self.trainer.logger_connector.cached_metrics("train").get_as_dict(
            "before_on_batch_start", "batch_pbar_metrics")
        if len(cache_internal_batch_pbar_metrics) > 0:
            self.trainer.logger_connector.add_progress_bar_metrics(cache_internal_batch_pbar_metrics)
            self.trainer.logger_connector.callback_metrics.update(cache_internal_batch_pbar_metrics)

        # track progress bar metrics
        if len(step_pbar_metrics) > 0:
            self.trainer.logger_connector.add_progress_bar_metrics(step_pbar_metrics)
            self.trainer.logger_connector.callback_metrics.update(step_pbar_metrics)

        batch_callback_metrics.append(callback_metrics)

    def process_hiddens(self, opt_closure_result):
        hiddens = opt_closure_result.hiddens
        if isinstance(opt_closure_result.training_step_output, Result):
            opt_closure_result.training_step_output_for_epoch_end.drop_hiddens()
        return hiddens

    def tbptt_split_batch(self, batch):
        splits = [batch]
        if self.trainer.truncated_bptt_steps is not None:
            model_ref = self.trainer.get_model()
            with self.trainer.profiler.profile("tbptt_split_batch"):
                splits = model_ref.tbptt_split_batch(batch, self.trainer.truncated_bptt_steps)
        return splits

    def run_training_epoch(self):

        # get model
        model = self.trainer.get_model()

        # modify dataloader if needed (ddp, etc...)
        train_dataloader = self.trainer.accelerator_backend.process_dataloader(self.trainer.train_dataloader)

        # track epoch output
        epoch_output = [[] for _ in range(self.num_optimizers)]

        # enable profiling for the dataloader
        train_dataloader = self.trainer.data_connector.get_profiled_train_dataloader(train_dataloader)
        dataloader_idx = 0
        should_check_val = False
        for batch_idx, (batch, is_last_batch) in train_dataloader:
            self.trainer.batch_idx = batch_idx

            # ------------------------------------
            # TRAINING_STEP + TRAINING_STEP_END
            # ------------------------------------
            batch_output = self.run_training_batch(batch, batch_idx, dataloader_idx)

            # when returning -1 from train_step, we end epoch early
            if batch_output.signal == -1:
                break

            # only track outputs when user implements training_epoch_end
            # otherwise we will build up unnecessary memory
            epoch_end_outputs = self.process_train_step_outputs(
                batch_output.training_step_output_for_epoch_end,
                self.early_stopping_accumulator,
                self.checkpoint_accumulator,
            )

            # hook
            # TODO: add outputs to batches
            self.on_train_batch_end(batch_output, epoch_output, epoch_end_outputs, batch, batch_idx, dataloader_idx)

            # -----------------------------------------
            # SAVE METRICS TO LOGGERS
            # -----------------------------------------
            self.trainer.logger_connector.log_train_step_metrics(batch_output)

            # -----------------------------------------
            # VALIDATE IF NEEDED + CHECKPOINT CALLBACK
            # -----------------------------------------
            should_check_val = self.should_check_val_fx(batch_idx, is_last_batch)
            if should_check_val:
                self.trainer.run_evaluation(test_mode=False)

            # -----------------------------------------
            # SAVE LOGGERS (ie: Tensorboard, etc...)
            # -----------------------------------------
            self.save_loggers_on_train_batch_end()

            # update LR schedulers
            monitor_metrics = deepcopy(self.trainer.logger_connector.callback_metrics)
            monitor_metrics.update(batch_output.batch_log_metrics)
            self.update_train_loop_lr_schedulers(monitor_metrics=monitor_metrics)

            # max steps reached, end training
            if self.trainer.max_steps is not None and self.trainer.max_steps == self.trainer.global_step + 1:
                accumulation_done = self._accumulated_batches_reached()
                # Ensure accumulation across batches has completed before breaking loop
                if accumulation_done:
                    break

            # end epoch early
            # stop when the flag is changed or we've gone past the amount
            # requested in the batches
            if self.trainer.should_stop:
                break

            self.trainer.total_batch_idx += 1

            # stop epoch if we limited the number of training batches
            if batch_idx + 1 >= self.trainer.num_training_batches:
                break

            # progress global step according to grads progress
            self.increment_accumulated_grad_global_step()

        # hook
        self.trainer.logger_connector.on_train_epoch_end(epoch_output)

        # epoch end hook
        self.run_on_epoch_end_hook(epoch_output)

        # log epoch metrics
        self.trainer.logger_connector.log_train_epoch_end_metrics(
<<<<<<< HEAD
            epoch_output,
            self.checkpoint_accumulator,
            self.early_stopping_accumulator,
            self.num_optimizers
        )

        # when no val loop is present or fast-dev-run still need to call checkpoints
        self.check_checkpoint_callback(not (should_check_val or is_overridden('validation_step', model)))
=======
            epoch_output, self.checkpoint_accumulator, self.early_stopping_accumulator, self.num_optimizers
        )

        # when no val loop is present or fast-dev-run still need to call checkpoints
        self.check_checkpoint_callback(not (should_check_val or is_overridden("validation_step", model)))
>>>>>>> 3b19cb7a

        # increment the global step once
        # progress global step according to grads progress
        self.increment_accumulated_grad_global_step()

    def _update_logger_connector_progress_bar_metrics(self):
        model = self.trainer.get_model()

        # set batch_pbar_metrics cached from "on_train_start" to "on_train_epoch_start"
        cache_internal_batch_pbar_metrics = self.trainer.logger_connector.cached_metrics("train").get_as_dict(
            "before_on_batch_start", "batch_pbar_metrics")
        if len(cache_internal_batch_pbar_metrics) > 0:
            self.trainer.logger_connector.add_progress_bar_metrics(cache_internal_batch_pbar_metrics)

        # set epoch_pbar_metrics cached from "on_train_start" to "on_train_epoch_start"
        cache_internal_epoch_pbar_metrics = self.trainer.logger_connector.cached_metrics("train").get_as_dict(
            "before_on_batch_start", "epoch_pbar_metrics")
        if len(cache_internal_epoch_pbar_metrics) > 0:
            self.trainer.logger_connector.add_progress_bar_metrics(cache_internal_epoch_pbar_metrics)

        # set batch_pbar_metrics cached from "on_batch_start" to "on_train_batch_start"
        batch_pbar_metrics = model._results.batch_pbar_metrics
        if len(batch_pbar_metrics) > 0:
            self.trainer.logger_connector.add_progress_bar_metrics(batch_pbar_metrics)

    def run_training_batch(self, batch, batch_idx, dataloader_idx):

        # reset results
        model = self.trainer.get_model()
        model._results = Result()

        # track grad norms
        grad_norm_dic = {}

        # track all metrics for callbacks
        batch_callback_metrics = []

        # bookkeeping
        using_results_obj = False
        self.trainer.hiddens = None

        # track all outputs across time and num of optimizers
        batch_outputs = [[] for _ in range(len(self.get_optimizers_iterable()))]

        if batch is None:
            return AttributeDict(signal=0, grad_norm_dic=grad_norm_dic)

        # hook
        response = self.trainer.call_hook("on_batch_start")
        if response == -1:
            return AttributeDict(signal=-1, grad_norm_dic=grad_norm_dic)

        # hook
        response = self.trainer.call_hook("on_train_batch_start", batch, batch_idx, dataloader_idx)
        if response == -1:
            return AttributeDict(signal=-1, grad_norm_dic=grad_norm_dic)

        # update progress bar metrics with pbar called within callback
        self._update_logger_connector_progress_bar_metrics()

        # track metrics to log
        batch_log_metrics = {}
        batch_log_metrics.update(model._results.batch_log_metrics)
        batch_log_metrics = [batch_log_metrics]
<<<<<<< HEAD

=======
        
>>>>>>> 3b19cb7a
        # checks if backward or backward + optimizer step (via closure)
        accumulation_done = self._accumulated_batches_reached()
        is_final_batch = self._num_training_batches_reached()

        # lightning module hook
        splits = self.tbptt_split_batch(batch)

        for split_idx, split_batch in enumerate(splits):
            self.trainer.split_idx = split_idx

            # in manual optimization we loop over all optimizers at once
            optimizers = self.get_optimizers_iterable()
            if not self.automatic_optimization:
                optimizers = [optimizers[0]]

            # loop over optimizers
            for opt_idx, optimizer in optimizers:
                # make sure only the gradients of the current optimizer's parameters are calculated
                # in the training step to prevent dangling gradients in multiple-optimizer setup.
                if self.automatic_optimization and len(self.trainer.optimizers) > 1:
                    model = self.trainer.get_model()
                    model.toggle_optimizer(optimizer, opt_idx)

                # -------------------
                # calculate loss (train step + train step end)
                # -------------------
                opt_closure_result = self.training_step_and_backward(
                    split_batch,
                    batch_idx,
                    opt_idx,
                    optimizer,
                    self.trainer.hiddens
                )

                if opt_closure_result is None:
                    results = self.trainer.get_model()._results
                    batch_log_metrics.append(results.get_batch_log_metrics(include_forked_originals=False))
                    batch_log_metrics.append(self.trainer.metrics_to_scalars(results.epoch_log_metrics))
                    continue

                using_results_obj = isinstance(opt_closure_result.training_step_output, Result)

                # ------------------------------
                # BACKWARD PASS
                # ------------------------------
                # gradient update with accumulated gradients

                else:

                    if self.automatic_optimization:

                        def train_step_and_backward_closure():
                            result = self.training_step_and_backward(
                                split_batch,
                                batch_idx,
                                opt_idx,
                                optimizer,
                                self.trainer.hiddens
                            )
                            return None if result is None else result.loss

                        # optimizer step
                        self.optimizer_step(optimizer, opt_idx, batch_idx, train_step_and_backward_closure)

                    else:
                        self._curr_step_result = self.training_step(split_batch, batch_idx, opt_idx, self.trainer.hiddens)

                    if self._curr_step_result is None:
                        # user decided to skip optimization
                        continue

                    batch_outputs = self._process_closure_result(
                        batch_callback_metrics=batch_callback_metrics,
                        batch_log_metrics=batch_log_metrics,
                        batch_outputs=batch_outputs,
                        opt_idx=opt_idx,
                    )

                    grad_norm_dic = self._cur_grad_norm_dict
                    self._cur_grad_norm_dict = None

                    # hook
                    self.on_before_zero_grad(optimizer)

                    # clear gradients
                    self.optimizer_zero_grad(batch_idx, optimizer, opt_idx)

                    accumulated_loss = self.accumulated_loss.mean()

                    if accumulated_loss is not None:
                        # calculate running loss for display
                        self.running_loss.append(self.accumulated_loss.mean() * self.trainer.accumulate_grad_batches)

                    # reset for next set of accumulated grads
                    self.accumulated_loss.reset()

        # collapse all metrics into one dict
        batch_log_metrics = {k: v for d in batch_log_metrics for k, v in d.items()}

        # track all metrics for callbacks
        self.trainer.logger_connector.callback_metrics.update(batch_log_metrics)
        self.trainer.logger_connector.callback_metrics.update(
            {k: v for d in batch_callback_metrics for k, v in d.items() if v is not None}
        )

        result = AttributeDict(
            signal=0,
            grad_norm_dic=grad_norm_dic,
            batch_log_metrics=batch_log_metrics,
            training_step_output_for_epoch_end=batch_outputs,
        )
        return result

    def _process_closure_result(
        self, batch_callback_metrics: list, batch_log_metrics: list, batch_outputs: list, opt_idx: int
    ) -> list:
        opt_closure_result = self._curr_step_result

        if opt_closure_result is not None:

            # log metrics
            self.log_training_step_metrics(opt_closure_result, batch_callback_metrics, batch_log_metrics)

            # track hiddens
            self.trainer.hiddens = self.process_hiddens(opt_closure_result)

            # check if loss or model weights are nan
            if self.trainer.terminate_on_nan:
                self.trainer.detect_nan_tensors(opt_closure_result.loss)

            # track all the outputs across all steps
            batch_opt_idx = opt_idx if len(batch_outputs) > 1 else 0
            batch_outputs[batch_opt_idx].append(opt_closure_result.training_step_output_for_epoch_end)

            if self.automatic_optimization:
                # track total loss for logging (avoid mem leaks)
                self.accumulated_loss.append(opt_closure_result.loss)

        self._curr_step_result = None

        return batch_outputs

    def training_step_and_backward(self, split_batch, batch_idx, opt_idx, optimizer, hiddens):
        """
        wrap the forward step in a closure so second order methods work
        """
        # lightning module hook
        result = self.training_step(split_batch, batch_idx, opt_idx, hiddens)
        self._curr_step_result = result

        if result is None:
            self.warning_cache.warn("training_step returned None if it was on purpose, ignore this warning...")
            return None

        if self.trainer.train_loop.automatic_optimization:
            # backward pass
            with self.trainer.profiler.profile("model_backward"):
                self.backward(result, optimizer, opt_idx)

            # hook
            self.on_after_backward(result.training_step_output, batch_idx, result.loss)

            # check if loss or model weights are nan
            if self.trainer.terminate_on_nan:
                self.trainer.detect_nan_tensors(result.loss)

        return result

    def backward(self, result, optimizer, opt_idx, *args, **kwargs):
        self.trainer.dev_debugger.track_event("backward_call")

        # backward can be called manually in the training loop
        if isinstance(result, torch.Tensor):
            self.trainer.accelerator_backend.backward(result, optimizer, opt_idx, *args, **kwargs)
        else:
            result.closure_loss = self.trainer.accelerator_backend.backward(
                result.closure_loss, optimizer, opt_idx, *args, **kwargs
            )

    def update_train_loop_lr_schedulers(self, monitor_metrics=None):
        num_accumulated_batches_reached = self._accumulated_batches_reached()
        num_training_batches_reached = self._num_training_batches_reached()

        if num_accumulated_batches_reached or num_training_batches_reached:
            # update lr
            self.trainer.optimizer_connector.update_learning_rates(interval="step", monitor_metrics=monitor_metrics)

    def run_on_epoch_end_hook(self, epoch_output):
        # reset result + internal metris to catch epoch end logging
        model_ref = self.trainer.get_model()
        model_ref._results = Result()
        self.trainer.call_hook('on_epoch_end')
        self.trainer.call_hook('on_train_epoch_end', epoch_output)
<<<<<<< HEAD
        self.trainer.logger_connector.cached_metrics("train").update(self.trainer, "after_on_batch_end")
=======
>>>>>>> 3b19cb7a

    def increment_accumulated_grad_global_step(self):
        num_accumulated_batches_reached = self._accumulated_batches_reached()
        num_training_batches_reached = self._num_training_batches_reached()

        # progress global step according to grads progress
        if num_accumulated_batches_reached or num_training_batches_reached:
            self.trainer.global_step += 1

    def _accumulated_batches_reached(self):
        return (self.trainer.batch_idx + 1) % self.trainer.accumulate_grad_batches == 0

    def _num_training_batches_reached(self):
        return (self.trainer.batch_idx + 1) == self.trainer.num_training_batches

    def should_check_val_fx(self, batch_idx, is_last_batch):
        # decide if we should run validation
        is_val_check_batch = (batch_idx + 1) % self.trainer.val_check_batch == 0
        is_val_check_epoch = (self.trainer.current_epoch + 1) % self.trainer.check_val_every_n_epoch == 0
        can_check_val = self.trainer.enable_validation and is_val_check_epoch
        should_check_val = is_val_check_batch or self.trainer.should_stop
        is_last_batch_for_infinite_dataset = is_last_batch and self.trainer.val_check_batch == float("inf")
        should_check_val = can_check_val and (should_check_val or is_last_batch_for_infinite_dataset)

        return should_check_val

    def build_train_args(self, batch, batch_idx, opt_idx, hiddens):
        # enable not needing to add opt_idx to training_step
        args = [batch, batch_idx]

        if len(self.trainer.optimizers) > 1:
            if self.trainer.has_arg("training_step", "optimizer_idx"):
                args.append(opt_idx)
            else:
                num_opts = len(self.trainer.optimizers)
                raise ValueError(
                    f"Your LightningModule defines {num_opts} optimizers but "
                    f'training_step is missing the "optimizer_idx" argument.'
                )

        # pass hiddens if using tbptt
        if self.trainer.truncated_bptt_steps is not None:
            args.append(hiddens)

        return args

    def save_loggers_on_train_batch_end(self):
        # when loggers should save to disk
        should_save_log = (
            self.trainer.global_step + 1
        ) % self.trainer.flush_logs_every_n_steps == 0 or self.trainer.should_stop
        if should_save_log or self.trainer.fast_dev_run:
            if self.trainer.is_global_zero and self.trainer.logger is not None:
                self.trainer.logger.save()

    def process_train_step_outputs(self, all_train_step_outputs, early_stopping_accumulator, checkpoint_accumulator):
        """
        Figure out what needs to be tracked/logged at the end of the epoch
        """

        # the training step outputs a list per optimizer. The list contains the outputs at each time step
        # when no TBPTT is used, then the list has 1 item per batch
        # when TBPTT IS used, then the list has n items (1 per time step)
        epoch_end_outputs = []
        for optimizer_idx_outputs in all_train_step_outputs:
            # extract one representative sample from each time step (1 if no tbptt) and 0th optimizer
            if len(optimizer_idx_outputs) == 0:
                continue

            sample_output = optimizer_idx_outputs[-1]

            # pull out callback info if available (ie: Results object)
            if isinstance(sample_output, dict) and "early_stop_on" in sample_output:
                early_stopping_accumulator.accumulate(sample_output["early_stop_on"])

            if isinstance(sample_output, dict) and "checkpoint_on" in sample_output:
                checkpoint_accumulator.accumulate(sample_output["checkpoint_on"])

            # decide if we need to reduce at the end of the epoch automatically
            auto_reduce_tng_result = isinstance(sample_output, Result) and sample_output.should_reduce_on_epoch_end

            # only track when a) it needs to be autoreduced OR b) the user wants to manually reduce on epoch end
            if is_overridden("training_epoch_end", model=self.trainer.get_model()) or auto_reduce_tng_result:
                epoch_end_outputs.append(optimizer_idx_outputs)

        return epoch_end_outputs<|MERGE_RESOLUTION|>--- conflicted
+++ resolved
@@ -245,10 +245,6 @@
         self.trainer.call_hook('on_train_epoch_start')
         self.trainer.logger_connector.cached_metrics("train").update(self.trainer, "before_on_batch_start")
 
-<<<<<<< HEAD
-=======
-
->>>>>>> 3b19cb7a
     def on_train_batch_end(self, batch_output, epoch_output, epoch_end_outputs, batch, batch_idx, dataloader_idx):
         # hook
         model_ref = self.trainer.get_model()
@@ -433,14 +429,11 @@
                 m = f'The key `loss` should be present within {func_name} output. Existing keys: {[*training_step_output]}'
                 raise MisconfigurationException(m)
 
-<<<<<<< HEAD
             if loss is None:
                 func_name = "training_step_end" if is_overridden('training_step_end', model_ref) else "training_step"
                 m = f'The key `loss` should be present within {func_name} output. Existing keys: {[*training_step_output]}'
                 raise MisconfigurationException(m)
 
-=======
->>>>>>> 3b19cb7a
         # handle scalar return
         elif isinstance(training_step_output, torch.Tensor):
             loss = training_step_output
@@ -662,7 +655,6 @@
 
         # log epoch metrics
         self.trainer.logger_connector.log_train_epoch_end_metrics(
-<<<<<<< HEAD
             epoch_output,
             self.checkpoint_accumulator,
             self.early_stopping_accumulator,
@@ -671,13 +663,6 @@
 
         # when no val loop is present or fast-dev-run still need to call checkpoints
         self.check_checkpoint_callback(not (should_check_val or is_overridden('validation_step', model)))
-=======
-            epoch_output, self.checkpoint_accumulator, self.early_stopping_accumulator, self.num_optimizers
-        )
-
-        # when no val loop is present or fast-dev-run still need to call checkpoints
-        self.check_checkpoint_callback(not (should_check_val or is_overridden("validation_step", model)))
->>>>>>> 3b19cb7a
 
         # increment the global step once
         # progress global step according to grads progress
@@ -742,11 +727,6 @@
         batch_log_metrics = {}
         batch_log_metrics.update(model._results.batch_log_metrics)
         batch_log_metrics = [batch_log_metrics]
-<<<<<<< HEAD
-
-=======
-        
->>>>>>> 3b19cb7a
         # checks if backward or backward + optimizer step (via closure)
         accumulation_done = self._accumulated_batches_reached()
         is_final_batch = self._num_training_batches_reached()
@@ -770,24 +750,19 @@
                     model = self.trainer.get_model()
                     model.toggle_optimizer(optimizer, opt_idx)
 
-                # -------------------
-                # calculate loss (train step + train step end)
-                # -------------------
-                opt_closure_result = self.training_step_and_backward(
-                    split_batch,
-                    batch_idx,
-                    opt_idx,
-                    optimizer,
-                    self.trainer.hiddens
-                )
-
-                if opt_closure_result is None:
-                    results = self.trainer.get_model()._results
-                    batch_log_metrics.append(results.get_batch_log_metrics(include_forked_originals=False))
-                    batch_log_metrics.append(self.trainer.metrics_to_scalars(results.epoch_log_metrics))
-                    continue
-
-                using_results_obj = isinstance(opt_closure_result.training_step_output, Result)
+                if not (accumulation_done or is_final_batch):
+                    # For gradient accumulation
+
+                    # -------------------
+                    # calculate loss (train step + train step end)
+                    # -------------------
+                    self.training_step_and_backward(split_batch, batch_idx, opt_idx, optimizer, self.trainer.hiddens)
+                    batch_outputs = self._process_closure_result(
+                        batch_callback_metrics=batch_callback_metrics,
+                        batch_log_metrics=batch_log_metrics,
+                        batch_outputs=batch_outputs,
+                        opt_idx=opt_idx,
+                    )
 
                 # ------------------------------
                 # BACKWARD PASS
@@ -812,11 +787,13 @@
                         self.optimizer_step(optimizer, opt_idx, batch_idx, train_step_and_backward_closure)
 
                     else:
-                        self._curr_step_result = self.training_step(split_batch, batch_idx, opt_idx, self.trainer.hiddens)
+                        self._curr_step_result = self.training_step(split_batch, batch_idx, opt_idx,
+                                                                    self.trainer.hiddens)
 
                     if self._curr_step_result is None:
-                        # user decided to skip optimization
-                        continue
+                        results = self.trainer.get_model()._results
+                        batch_log_metrics.append(results.get_batch_log_metrics(include_forked_originals=False))
+                        batch_log_metrics.append(self.trainer.metrics_to_scalars(results.epoch_log_metrics))
 
                     batch_outputs = self._process_closure_result(
                         batch_callback_metrics=batch_callback_metrics,
@@ -940,10 +917,7 @@
         model_ref._results = Result()
         self.trainer.call_hook('on_epoch_end')
         self.trainer.call_hook('on_train_epoch_end', epoch_output)
-<<<<<<< HEAD
         self.trainer.logger_connector.cached_metrics("train").update(self.trainer, "after_on_batch_end")
-=======
->>>>>>> 3b19cb7a
 
     def increment_accumulated_grad_global_step(self):
         num_accumulated_batches_reached = self._accumulated_batches_reached()
