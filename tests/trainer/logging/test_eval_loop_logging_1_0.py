# Copyright The PyTorch Lightning team.
#
# Licensed under the Apache License, Version 2.0 (the "License");
# you may not use this file except in compliance with the License.
# You may obtain a copy of the License at
#
#     http://www.apache.org/licenses/LICENSE-2.0
#
# Unless required by applicable law or agreed to in writing, software
# distributed under the License is distributed on an "AS IS" BASIS,
# WITHOUT WARRANTIES OR CONDITIONS OF ANY KIND, either express or implied.
# See the License for the specific language governing permissions and
# limitations under the License.
"""
Tests to ensure that the training loop works with a dict (1.0)
"""
<<<<<<< HEAD
import os
import collections
import itertools
import pytest
import numpy as np
import torch

import pytorch_lightning as pl
=======
from pytorch_lightning.core.lightning import LightningModule
>>>>>>> 9823f97a
from pytorch_lightning import Trainer
from pytorch_lightning import callbacks, seed_everything

from tests.base.deterministic_model import DeterministicModel
from tests.base import SimpleModule, BoringModel, RandomDataset


def test__validation_step__log(tmpdir):
    """
    Tests that validation_step can log
    """
    os.environ['PL_DEV_DEBUG'] = '1'

    class TestModel(DeterministicModel):
        def training_step(self, batch, batch_idx):
            acc = self.step(batch, batch_idx)
            acc = acc + batch_idx
            self.log('a', acc, on_step=True, on_epoch=True)
            self.log('a2', 2)

            self.training_step_called = True
            return acc

        def validation_step(self, batch, batch_idx):
            acc = self.step(batch, batch_idx)
            acc = acc + batch_idx
            self.log('b', acc, on_step=True, on_epoch=True)
            self.training_step_called = True

        def backward(self, loss, optimizer, optimizer_idx):
            return LightningModule.backward(self, loss, optimizer, optimizer_idx)

    model = TestModel()
    model.validation_step_end = None
    model.validation_epoch_end = None

    trainer = Trainer(
        default_root_dir=tmpdir,
        limit_train_batches=2,
        limit_val_batches=2,
        max_epochs=2,
        log_every_n_steps=1,
        weights_summary=None,
    )
    trainer.fit(model)

    # make sure all the metrics are available for callbacks
    expected_logged_metrics = {
        'a2',
        'a_step',
        'a_epoch',
        'b_step/epoch_0',
        'b_step/epoch_1',
        'b_epoch',
        'epoch',
    }
    logged_metrics = set(trainer.logged_metrics.keys())
    assert expected_logged_metrics == logged_metrics

    # we don't want to enable val metrics during steps because it is not something that users should do
    # on purpose DO NOT allow step_b... it's silly to monitor val step metrics
    callback_metrics = set(trainer.callback_metrics.keys())
    callback_metrics.remove('debug_epoch')
    expected_cb_metrics = {'a', 'a2', 'b', 'a_epoch', 'b_epoch', 'a_step'}
    assert expected_cb_metrics == callback_metrics


def test__validation_step__step_end__epoch_end__log(tmpdir):
    """
    Tests that validation_step can log
    """
    os.environ['PL_DEV_DEBUG'] = '1'

    class TestModel(DeterministicModel):
        def training_step(self, batch, batch_idx):
            acc = self.step(batch, batch_idx)
            acc = acc + batch_idx
            self.log('a', acc)
            self.log('b', acc, on_step=True, on_epoch=True)
            self.training_step_called = True
            return acc

        def validation_step(self, batch, batch_idx):
            acc = self.step(batch, batch_idx)
            acc = acc + batch_idx
            self.log('c', acc)
            self.log('d', acc, on_step=True, on_epoch=True)
            self.validation_step_called = True
            return acc

        def validation_step_end(self, acc):
            self.validation_step_end_called = True
            self.log('e', acc)
            self.log('f', acc, on_step=True, on_epoch=True)
            return ['random_thing']

        def validation_epoch_end(self, outputs):
            self.log('g', torch.tensor(2, device=self.device), on_epoch=True)
            self.validation_epoch_end_called = True

        def backward(self, loss, optimizer, optimizer_idx):
            return LightningModule.backward(self, loss, optimizer, optimizer_idx)

    model = TestModel()

    trainer = Trainer(
        default_root_dir=tmpdir,
        limit_train_batches=2,
        limit_val_batches=2,
        max_epochs=2,
        log_every_n_steps=1,
        weights_summary=None,
    )
    trainer.fit(model)

    # make sure all the metrics are available for callbacks
    logged_metrics = set(trainer.logged_metrics.keys())
    expected_logged_metrics = {
        'epoch',
        'a',
        'b_step',
        'b_epoch',
        'c',
        'd_step/epoch_0',
        'd_step/epoch_1',
        'd_epoch',
        'e',
        'f_step/epoch_0',
        'f_step/epoch_1',
        'f_epoch',
        'g',
    }
    assert expected_logged_metrics == logged_metrics

    progress_bar_metrics = set(trainer.progress_bar_metrics.keys())
    expected_pbar_metrics = set()
    assert expected_pbar_metrics == progress_bar_metrics

    # we don't want to enable val metrics during steps because it is not something that users should do
    callback_metrics = set(trainer.callback_metrics.keys())
    callback_metrics.remove('debug_epoch')
    expected_cb_metrics = {'a', 'b', 'c', 'd', 'e', 'b_epoch', 'd_epoch', 'f_epoch', 'f', 'g', 'b_step'}
    assert expected_cb_metrics == callback_metrics


@pytest.mark.parametrize(['batches', 'log_interval', 'max_epochs'], [(1, 1, 1), (64, 32, 2)])
def test_eval_epoch_logging(tmpdir, batches, log_interval, max_epochs):
    """
    Tests that only training_step can be used
    """
    os.environ['PL_DEV_DEBUG'] = '1'

    class TestModel(BoringModel):
        def validation_epoch_end(self, outputs):
            self.log('c', torch.tensor(2), on_epoch=True, prog_bar=True, logger=True)
            self.log('d/e/f', 2)

    model = TestModel()

    trainer = Trainer(
        default_root_dir=tmpdir,
        limit_train_batches=batches,
        limit_val_batches=batches,
        max_epochs=max_epochs,
        log_every_n_steps=log_interval,
        weights_summary=None,
    )
    trainer.fit(model)

    # make sure all the metrics are available for callbacks
    logged_metrics = set(trainer.logged_metrics.keys())
    expected_logged_metrics = {
        'c',
        'd/e/f',
        'epoch',
    }
    assert logged_metrics == expected_logged_metrics

    pbar_metrics = set(trainer.progress_bar_metrics.keys())
    expected_pbar_metrics = {'c'}
    assert pbar_metrics == expected_pbar_metrics

    callback_metrics = set(trainer.callback_metrics.keys())
    callback_metrics.remove('debug_epoch')
    expected_callback_metrics = set()
    expected_callback_metrics = expected_callback_metrics.union(logged_metrics)
    expected_callback_metrics = expected_callback_metrics.union(pbar_metrics)
    expected_callback_metrics.remove('epoch')
    assert callback_metrics == expected_callback_metrics

    # assert the loggers received the expected number
    assert len(trainer.dev_debugger.logged_metrics) == max_epochs


def test_eval_float_logging(tmpdir):
    """
    Tests that only training_step can be used
    """
    os.environ['PL_DEV_DEBUG'] = '1'

    class TestModel(BoringModel):

        def validation_step(self, batch, batch_idx):
            output = self.layer(batch)
            loss = self.loss(batch, output)
            self.log('a', 12.0)
            return {"x": loss}

    model = TestModel()

    trainer = Trainer(
        default_root_dir=tmpdir,
        limit_train_batches=2,
        limit_val_batches=2,
        max_epochs=1,
        log_every_n_steps=1,
        weights_summary=None,
    )
    trainer.fit(model)

    # make sure all the metrics are available for callbacks
    logged_metrics = set(trainer.logged_metrics.keys())
    expected_logged_metrics = {
        'a',
        'epoch',
    }
    assert logged_metrics == expected_logged_metrics


def test_eval_logging_auto_reduce(tmpdir):
    """
    Tests that only training_step can be used
    """
    seed_everything(1234)

    os.environ['PL_DEV_DEBUG'] = '1'

    class TestModel(BoringModel):
        def on_pretrain_routine_end(self) -> None:
            self.seen_vals = []
            self.manual_epoch_end_mean = None

        def on_validation_epoch_start(self) -> None:
            self.seen_vals = []

        def validation_step(self, batch, batch_idx):
            output = self.layer(batch)
            loss = self.loss(batch, output)
            self.seen_vals.append(loss)
            self.log('val_loss', loss, on_epoch=True, on_step=True, prog_bar=True)
            return {"x": loss}

        def validation_epoch_end(self, outputs) -> None:
            for passed_in, manually_tracked in zip(outputs, self.seen_vals):
                assert passed_in['x'] == manually_tracked
            self.manual_epoch_end_mean = torch.stack([x['x'] for x in outputs]).mean()

    model = TestModel()

    trainer = Trainer(
        default_root_dir=tmpdir,
        limit_train_batches=3,
        limit_val_batches=3,
        max_epochs=1,
        log_every_n_steps=1,
        weights_summary=None,
        checkpoint_callback=callbacks.ModelCheckpoint('val_loss')
    )
    trainer.fit(model)

    # make sure all the metrics are available for callbacks
    manual_mean = model.manual_epoch_end_mean
    callback_metrics = set(trainer.callback_metrics.keys())
    assert callback_metrics == {'debug_epoch', 'val_loss', 'val_loss_epoch'}

    # make sure values are correct
    assert trainer.logged_metrics['val_loss_epoch'] == manual_mean
    assert trainer.callback_metrics['val_loss'] == trainer.logged_metrics['val_loss_step/epoch_0']

    # make sure correct values were logged
    logged_val = trainer.dev_debugger.logged_metrics

    # sanity check
    assert logged_val[0]['global_step'] == 0
    assert logged_val[1]['global_step'] == 0

    # 3 val batches
    assert logged_val[2]['val_loss_step/epoch_0'] == model.seen_vals[0]
    assert logged_val[3]['val_loss_step/epoch_0'] == model.seen_vals[1]
    assert logged_val[4]['val_loss_step/epoch_0'] == model.seen_vals[2]

    # epoch mean
    assert logged_val[5]['val_loss_epoch'] == model.manual_epoch_end_mean

    # only those logged
    assert len(logged_val) == 6


@pytest.mark.parametrize(['batches', 'log_interval', 'max_epochs'], [(1, 1, 1), (64, 32, 2)])
def test_eval_epoch_only_logging(tmpdir, batches, log_interval, max_epochs):
    """
    Tests that only test_epoch_end can be used to log, and we return them in the results.
    """
    os.environ['PL_DEV_DEBUG'] = '1'

    class TestModel(BoringModel):
        def test_epoch_end(self, outputs):
            self.log('c', torch.tensor(2), on_epoch=True, prog_bar=True, logger=True)
            self.log('d/e/f', 2)

    model = TestModel()

    trainer = Trainer(
        default_root_dir=tmpdir,
        limit_train_batches=batches,
        limit_val_batches=batches,
        max_epochs=max_epochs,
        log_every_n_steps=log_interval,
        weights_summary=None,
    )
    trainer.fit(model)
    results = trainer.test(model)

    expected_result_metrics = {
        'c': torch.tensor(2),
        'd/e/f': 2,
    }
    for result in results:
        assert result == expected_result_metrics


def test_monitor_val_epoch_end(tmpdir):
    epoch_min_loss_override = 0
    model = SimpleModule()
    checkpoint_callback = callbacks.ModelCheckpoint(save_top_k=1, monitor="avg_val_loss")
    trainer = Trainer(
        max_epochs=epoch_min_loss_override + 2,
        logger=False,
        checkpoint_callback=checkpoint_callback,
    )
    trainer.fit(model)


def test_log_works_in_val_callback(tmpdir):
    """
    Tests that log can be called within callback
    """
    os.environ['PL_DEV_DEBUG'] = '1'

    class TestCallback(callbacks.Callback):

        # helpers
        count = 1
        choices = [False, True]
        # used to compute expected values
        callback_funcs_called = collections.defaultdict(list)
        funcs_called_count = collections.defaultdict(int)
        funcs_attr = {}

        def make_logging(self, pl_module: pl.LightningModule, func_name, func_idx, on_steps=[], on_epochs=[], prob_bars=[]):
            self.funcs_called_count[func_name] += 1
            for idx, t in enumerate(list(itertools.product(*[on_steps, on_epochs, prob_bars]))):
                # run logging
                on_step, on_epoch, prog_bar = t
                custom_func_name = f"{func_idx}_{idx}_{func_name}"
                pl_module.log(custom_func_name, self.count * func_idx, on_step=on_step, on_epoch=on_epoch, prog_bar=prog_bar)
                # catch information for verification
                self.callback_funcs_called[func_name].append([self.count * func_idx])
                self.funcs_attr[custom_func_name] = {"on_step":on_step, "on_epoch":on_epoch, "prog_bar":prog_bar, "is_created":False, "func_name":func_name}
                if on_step and on_epoch:
                    self.funcs_attr[f"{custom_func_name}_step"] = {"on_step":True, "on_epoch":False, "prog_bar":prog_bar, "is_created":True, "func_name":func_name}
                    self.funcs_attr[f"{custom_func_name}_epoch"] = {"on_step":False, "on_epoch":True, "prog_bar":prog_bar, "is_created":True, "func_name":func_name}

        def on_validation_start(self, trainer, pl_module):
            self.make_logging(pl_module, 'on_validation_start', 1, on_steps=self.choices, on_epochs=self.choices, prob_bars=self.choices)

        def on_epoch_start(self, trainer, pl_module):
            self.make_logging(pl_module, 'on_epoch_start', 2, on_steps=self.choices, on_epochs=self.choices, prob_bars=self.choices)

        def on_validation_epoch_start(self, trainer, pl_module):
            self.make_logging(pl_module, 'on_validation_epoch_start', 3, on_steps=self.choices, on_epochs=self.choices, prob_bars=self.choices)

        def on_batch_start(self, trainer, pl_module):
            self.make_logging(pl_module, 'on_batch_start', 4, on_steps=self.choices, on_epochs=self.choices, prob_bars=self.choices)

        def on_validation_batch_start(self, trainer, pl_module, batch, batch_idx, dataloader_idx):
            self.make_logging(pl_module, 'on_validation_batch_start', 5, on_steps=self.choices, on_epochs=self.choices, prob_bars=self.choices)

        def on_batch_end(self, trainer, pl_module):
            self.make_logging(pl_module, 'on_batch_end', 6, on_steps=self.choices, on_epochs=self.choices, prob_bars=self.choices)

        def on_validation_batch_end(self, trainer, pl_module, outputs, batch, batch_idx, dataloader_idx):
            self.make_logging(pl_module, 'on_validation_batch_end', 7, on_steps=self.choices, on_epochs=self.choices, prob_bars=self.choices)
            # used to make sure aggregation works fine.
            # we should obtain func[value * c for c in range(1, max_epochs * limit_validation_batches)]) with func = np.mean if on_epoch else func = np.max
            self.count += 1

        def on_epoch_end(self, trainer, pl_module):
            self.make_logging(pl_module, 'on_epoch_end', 8, on_steps=[False], on_epochs=self.choices, prob_bars=self.choices)

        def on_validation_epoch_end(self, trainer, pl_module):
            self.make_logging(pl_module, 'on_validation_epoch_end', 9, on_steps=[False], on_epochs=self.choices, prob_bars=self.choices)

    class TestModel(BoringModel):

        def validation_step(self, batch, batch_idx):
            output = self.layer(batch)
            loss = self.loss(batch, output)
            self.log('val_loss', loss)

    max_epochs = 1
    model = TestModel()
    model.validation_epoch_end = None
    test_callback = TestCallback()

    trainer = Trainer(
        default_root_dir=tmpdir,
        limit_train_batches=0,
        limit_val_batches=4,
        limit_test_batches=0,
        val_check_interval=0.,
        num_sanity_val_steps=0,
        max_epochs=max_epochs,
        callbacks=[test_callback],
    )
    trainer.fit(model)
    trainer.test()

    assert test_callback.funcs_called_count["on_epoch_start"] == 1
    assert test_callback.funcs_called_count["on_batch_start"] == 1
    assert test_callback.funcs_called_count["on_batch_end"] == 1
    assert test_callback.funcs_called_count["on_validation_start"] == 1
    assert test_callback.funcs_called_count["on_validation_epoch_start"] == 1
    assert test_callback.funcs_called_count["on_validation_batch_start"] == 4
    assert test_callback.funcs_called_count["on_validation_batch_end"] == 4
    assert test_callback.funcs_called_count["on_validation_epoch_end"] == 1
    assert test_callback.funcs_called_count["on_epoch_end"] == 1

    # Make sure the func_name exists within callback_metrics. If not, we missed some
    callback_metrics_keys = [*trainer.callback_metrics.keys()]
    for func_name in test_callback.callback_funcs_called.keys():
        is_in = False
        for callback_metrics_key in callback_metrics_keys:
            if func_name in callback_metrics_key:
                is_in = True
        assert is_in, (func_name, callback_metrics_keys)

    # function used to describe expected return logic
    def get_expected_output(func_attr, original_values):

        if func_attr["on_epoch"] and not func_attr["on_step"]:
            # Apply mean on values
            expected_output = np.mean(original_values)
        else:
            # Keep the latest value
            expected_output = np.max(original_values)
        return expected_output

    # Make sure the func_name output equals the average from all logged values when on_epoch true
    # pop extra keys
    trainer.callback_metrics.pop("debug_epoch")
    trainer.callback_metrics.pop("val_loss")
    for func_name, output_value in trainer.callback_metrics.items():

        if torch.is_tensor(output_value):
            output_value = output_value.item()
        # get creation attr
        func_attr = test_callback.funcs_attr[func_name]

        # retrived orginal logged values
        original_values = test_callback.callback_funcs_called[func_attr["func_name"]]

        # compute expected output and compare to actual one
        expected_output = get_expected_output(func_attr, original_values)
        assert float(output_value) == float(expected_output)

    for func_name, func_attr in test_callback.funcs_attr.items():
        if func_attr["prog_bar"] and (func_attr["on_step"] or func_attr["on_epoch"]):
            assert func_name in trainer.logger_connector.progress_bar_metrics
        else:
            assert func_name not in trainer.logger_connector.progress_bar_metrics


def test_log_works_in_test_callback(tmpdir):
    """
    Tests that log can be called within callback
    """
    os.environ['PL_DEV_DEBUG'] = '1'

    class TestCallback(callbacks.Callback):

        # helpers
        count = 1
        choices = [False, True]

        # used to compute expected values
        callback_funcs_called = collections.defaultdict(list)
        funcs_called_count = collections.defaultdict(int)
        funcs_attr = {}

        def make_logging(self, pl_module: pl.LightningModule, func_name, func_idx, on_steps=[], on_epochs=[], prob_bars=[]):
            original_func_name = func_name[:]
            self.funcs_called_count[original_func_name] += 1
            for idx, t in enumerate(list(itertools.product(*[on_steps, on_epochs, prob_bars]))):
                # run logging
                func_name = original_func_name[:]
                on_step, on_epoch, prog_bar = t
                custom_func_name = f"{func_idx}_{idx}_{func_name}"

                pl_module.log(custom_func_name, self.count * func_idx, on_step=on_step, on_epoch=on_epoch, prog_bar=prog_bar)

                num_dl_ext = ''
                if pl_module._current_dataloader_idx is not None:
                    dl_idx = pl_module._current_dataloader_idx
                    num_dl_ext = f"/dataloader_idx_{dl_idx}"
                    func_name += num_dl_ext

                # catch information for verification
                self.callback_funcs_called[func_name].append([self.count * func_idx])
                self.funcs_attr[custom_func_name + num_dl_ext] = {"on_step":on_step, "on_epoch":on_epoch, "prog_bar":prog_bar, "is_created":False, "func_name":func_name}
                if on_step and on_epoch:
                    self.funcs_attr[f"{custom_func_name}_step" + num_dl_ext] = {"on_step":True, "on_epoch":False, "prog_bar":prog_bar, "is_created":True, "func_name":func_name}
                    self.funcs_attr[f"{custom_func_name}_epoch" + num_dl_ext] = {"on_step":False, "on_epoch":True, "prog_bar":prog_bar, "is_created":True, "func_name":func_name}

        def on_test_start(self, trainer, pl_module):
            self.make_logging(pl_module, 'on_test_start', 1, on_steps=self.choices, on_epochs=self.choices, prob_bars=self.choices)

        def on_epoch_start(self, trainer, pl_module):
            self.make_logging(pl_module, 'on_epoch_start', 2, on_steps=self.choices, on_epochs=self.choices, prob_bars=self.choices)

        def on_test_epoch_start(self, trainer, pl_module):
            self.make_logging(pl_module, 'on_test_epoch_start', 3, on_steps=self.choices, on_epochs=self.choices, prob_bars=self.choices)

        def on_test_batch_start(self, trainer, pl_module, batch, batch_idx, dataloader_idx):
            self.make_logging(pl_module, 'on_test_batch_start', 4, on_steps=self.choices, on_epochs=self.choices, prob_bars=self.choices)

        def on_test_batch_end(self, trainer, pl_module, outputs, batch, batch_idx, dataloader_idx):
            self.make_logging(pl_module, 'on_test_batch_end', 5, on_steps=self.choices, on_epochs=self.choices, prob_bars=self.choices)

            # used to make sure aggregation works fine.
            # we should obtain func[value * c for c in range(1, max_epochs * limit_test_batches)]) with func = np.mean if on_epoch else func = np.max
            self.count += 1

        def on_epoch_end(self, trainer, pl_module):
            self.make_logging(pl_module, 'on_epoch_end', 6, on_steps=[False], on_epochs=self.choices, prob_bars=self.choices)

        def on_test_epoch_end(self, trainer, pl_module):
            self.make_logging(pl_module, 'on_test_epoch_end', 7, on_steps=[False], on_epochs=self.choices, prob_bars=self.choices)

    max_epochs = 1
    num_dataloaders = 2

    class TestModel(BoringModel):

        manual_mean = collections.defaultdict(list)

        def test_step(self, batch, batch_idx, dataloader_idx=None):
            output = self.layer(batch)
            loss = self.loss(batch, output)
            self.log('test_loss', loss)
            self.manual_mean[str(dataloader_idx)].append(loss)

        def test_dataloader(self):
            return [torch.utils.data.DataLoader(RandomDataset(32, 64)) for _ in range(num_dataloaders)]

    model = TestModel()
    model.test_epoch_end = None
    test_callback = TestCallback()

    trainer = Trainer(
        default_root_dir=tmpdir,
        limit_train_batches=0,
        limit_val_batches=0,
        limit_test_batches=2,
        val_check_interval=0.,
        num_sanity_val_steps=0,
        max_epochs=max_epochs,
        callbacks=[test_callback],
    )
    trainer.fit(model)
    trainer.test()

    assert test_callback.funcs_called_count["on_epoch_start"] == 1
    assert test_callback.funcs_called_count["on_test_start"] == 1
    assert test_callback.funcs_called_count["on_test_epoch_start"] == 1
    assert test_callback.funcs_called_count["on_test_batch_start"] == 4
    assert test_callback.funcs_called_count["on_test_batch_end"] == 4
    assert test_callback.funcs_called_count["on_test_epoch_end"] == 1
    assert test_callback.funcs_called_count["on_epoch_end"] == 1

    # Make sure the func_name exists within callback_metrics. If not, we missed some
    callback_metrics_keys = [*trainer.callback_metrics.keys()]

    for func_name in test_callback.callback_funcs_called.keys():
        is_in = False
        for callback_metrics_key in callback_metrics_keys:
            if func_name in callback_metrics_key:
                is_in = True
        assert is_in, (func_name, callback_metrics_keys)

    # function used to describe expected return logic
    def get_expected_output(func_attr, original_values):
        # Apply mean on values
        if func_attr["on_epoch"] and not func_attr["on_step"]:
            expected_output = np.mean(original_values)
        else:
            expected_output = np.max(original_values)
        return expected_output

    # Make sure the func_name output equals the average from all logged values when on_epoch true
    # pop extra keys
    assert "debug_epoch" in trainer.callback_metrics
    trainer.callback_metrics.pop("debug_epoch")
    for dl_idx in range(num_dataloaders):
        key = f"test_loss/dataloader_idx_{dl_idx}"
        assert key in trainer.callback_metrics
        assert torch.stack(model.manual_mean[str(dl_idx)]).mean() == trainer.callback_metrics[key]
        trainer.callback_metrics.pop(key)

    for func_name, output_value in trainer.callback_metrics.items():
        if torch.is_tensor(output_value):
            output_value = output_value.item()

        # get func attr
        func_attr = test_callback.funcs_attr[func_name]

        # retrived orginal logged values
        original_values = test_callback.callback_funcs_called[func_attr["func_name"]]

        # compute expected output and compare to actual one
        expected_output = get_expected_output(func_attr, original_values)
        assert float(output_value) == float(expected_output)

    for func_name, func_attr in test_callback.funcs_attr.items():
        if func_attr["prog_bar"] and (func_attr["on_step"] or func_attr["on_epoch"]):
            assert func_name in trainer.logger_connector.progress_bar_metrics
        else:
            assert func_name not in trainer.logger_connector.progress_bar_metrics<|MERGE_RESOLUTION|>--- conflicted
+++ resolved
@@ -14,7 +14,6 @@
 """
 Tests to ensure that the training loop works with a dict (1.0)
 """
-<<<<<<< HEAD
 import os
 import collections
 import itertools
@@ -23,9 +22,6 @@
 import torch
 
 import pytorch_lightning as pl
-=======
-from pytorch_lightning.core.lightning import LightningModule
->>>>>>> 9823f97a
 from pytorch_lightning import Trainer
 from pytorch_lightning import callbacks, seed_everything
 
